--- conflicted
+++ resolved
@@ -454,13 +454,9 @@
 
     <properties>
         <jetty-version>6.1.22</jetty-version>
-<<<<<<< HEAD
         <atmosphere-version>0.6-SNAPSHOT</atmosphere-version>
         <jersey-version>1.5</jersey-version>
-=======
         <atmosphere-version>0.7-SNAPSHOT</atmosphere-version>
-        <jersey-version>1.5-ea01</jersey-version>
->>>>>>> ecddaf21
         <jackson-version>1.3.1</jackson-version>
         <jaxb-version>2.1</jaxb-version>
         <jackson-version>1.3.1</jackson-version>
