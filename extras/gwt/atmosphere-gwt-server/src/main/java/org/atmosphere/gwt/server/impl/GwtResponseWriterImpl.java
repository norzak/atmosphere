--- conflicted
+++ resolved
@@ -15,22 +15,7 @@
  */
 package org.atmosphere.gwt.server.impl;
 
-<<<<<<< HEAD
-import com.google.gwt.rpc.server.ClientOracle;
-import com.google.gwt.user.client.rpc.SerializationException;
-import com.google.gwt.user.server.rpc.SerializationPolicy;
-import com.google.gwt.user.server.rpc.impl.ServerSerializationStreamWriter;
-
-=======
-import org.atmosphere.gwt.server.GwtResponseWriter;
-import org.atmosphere.gwt.server.deflate.DeflaterOutputStream;
-import org.slf4j.Logger;
-import org.slf4j.LoggerFactory;
-
-import javax.servlet.http.HttpServletRequest;
-import javax.servlet.http.HttpServletResponse;
-import javax.servlet.http.HttpSession;
->>>>>>> 460634ed
+
 import java.io.IOException;
 import java.io.OutputStream;
 import java.io.OutputStreamWriter;
@@ -42,7 +27,6 @@
 import java.util.ServiceLoader;
 import java.util.concurrent.ScheduledFuture;
 import java.util.concurrent.atomic.AtomicInteger;
-<<<<<<< HEAD
 
 import javax.servlet.http.HttpServletRequest;
 import javax.servlet.http.HttpServletResponse;
@@ -50,11 +34,11 @@
 
 import org.atmosphere.gwt.server.GwtResponseWriter;
 import org.atmosphere.gwt.server.deflate.DeflaterOutputStream;
-=======
+
 import org.atmosphere.gwt.server.JSONSerializer;
 import org.atmosphere.gwt.server.SerializationException;
 import org.atmosphere.gwt.server.spi.JSONSerializerProvider;
->>>>>>> 460634ed
+
 import org.atmosphere.gwt.shared.Constants;
 import org.atmosphere.gwt.shared.SerialMode;
 import org.slf4j.Logger;
@@ -70,13 +54,13 @@
     protected final GwtAtmosphereResourceImpl resource;
     protected final int connectionID;
     protected final Logger logger = LoggerFactory.getLogger(getClass());
-<<<<<<< HEAD
+
     protected boolean shouldEscapeText = true;
-=======
+
     private GwtRpcSerializer gwtRpc;
     private JSONSerializer jsonSerializer;
->>>>>>> 460634ed
-
+
+    
 
     protected GwtResponseWriterImpl(GwtAtmosphereResourceImpl resource) {
         this.resource = resource;
@@ -92,13 +76,7 @@
         return terminated;
     }
 
-<<<<<<< HEAD
-    protected boolean isDeRPC() {
-        return clientOracle != null;
-    }
-
-=======
->>>>>>> 460634ed
+
     protected SerialMode getSerializationMode() {
         String mode = resource.getRequest().getParameter(Constants.CLIENT_DESERIALZE_MODE_PARAMETER);
         if (mode != null) {
@@ -343,23 +321,7 @@
         return session != null;
     }
 
-<<<<<<< HEAD
-    protected String serialize(Object message) throws NotSerializableException, UnsupportedEncodingException {
-        try {
-            switch (getSerializationMode()) {
-            case RPC:
-                ServerSerializationStreamWriter streamWriter = new ServerSerializationStreamWriter(serializationPolicy);
-                streamWriter.prepareToWrite();
-                streamWriter.writeObject(message);
-                return streamWriter.toString();
-
-            case JSON:
-                throw new UnsupportedOperationException("Not implemented yet");
-
-            default:
-            case PLAIN:
-                return message.toString();
-=======
+
     protected String serialize(Object message) throws SerializationException {
         switch (getSerializationMode()) {
         case RPC:
@@ -394,7 +356,7 @@
                                 + "\"}";
                     }
                 };
->>>>>>> 460634ed
+
             }
         }
         return jsonSerializer;
