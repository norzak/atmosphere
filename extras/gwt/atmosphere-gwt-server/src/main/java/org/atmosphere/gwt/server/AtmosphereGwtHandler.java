/*
 * Copyright 2012 Jeanfrancois Arcand
 *
 * Licensed under the Apache License, Version 2.0 (the "License"); you may not
 * use this file except in compliance with the License. You may obtain a copy of
 * the License at
 *
 * http://www.apache.org/licenses/LICENSE-2.0
 *
 * Unless required by applicable law or agreed to in writing, software
 * distributed under the License is distributed on an "AS IS" BASIS, WITHOUT
 * WARRANTIES OR CONDITIONS OF ANY KIND, either express or implied. See the
 * License for the specific language governing permissions and limitations under
 * the License.
 */

package org.atmosphere.gwt.server;

<<<<<<< HEAD
import com.google.gwt.user.client.rpc.SerializationException;
import com.google.gwt.user.server.rpc.SerializationPolicy;
import com.google.gwt.user.server.rpc.SerializationPolicyProvider;
import com.google.gwt.user.server.rpc.impl.ServerSerializationStreamReader;
=======
import java.util.logging.Level;
import org.atmosphere.cpr.AtmosphereResource;
import org.atmosphere.cpr.AtmosphereServletProcessor;
import org.atmosphere.cpr.Broadcaster;
import org.atmosphere.cpr.BroadcasterFactory;
import org.atmosphere.cpr.DefaultBroadcaster;
import org.atmosphere.gwt.server.impl.GwtAtmosphereResourceImpl;
import org.atmosphere.handler.AbstractReflectorAtmosphereHandler;
import org.slf4j.Logger;
import org.slf4j.LoggerFactory;
>>>>>>> 460634ed

import java.io.BufferedReader;
import java.io.IOException;
import java.io.Serializable;
import java.util.ArrayList;
import java.util.List;
import java.util.Map;
import java.util.ServiceLoader;
import java.util.concurrent.ConcurrentHashMap;
import java.util.concurrent.Executor;
import java.util.concurrent.ExecutorService;
import java.util.concurrent.Executors;
import java.util.concurrent.ScheduledExecutorService;
import java.util.concurrent.TimeUnit;

import javax.servlet.ServletConfig;
import javax.servlet.ServletContext;
import javax.servlet.ServletException;
import javax.servlet.http.HttpServletRequest;
import javax.servlet.http.HttpServletResponse;

import org.atmosphere.cpr.AtmosphereResource;
import org.atmosphere.cpr.AtmosphereServletProcessor;
import org.atmosphere.cpr.Broadcaster;
import org.atmosphere.cpr.BroadcasterFactory;
import org.atmosphere.cpr.DefaultBroadcaster;
import org.atmosphere.cpr.FrameworkConfig;
<<<<<<< HEAD
import org.atmosphere.gwt.server.impl.GwtAtmosphereResourceImpl;
import org.atmosphere.gwt.server.impl.RPCUtil;
=======
import org.atmosphere.gwt.server.impl.GwtRpcDeserializer;
import org.atmosphere.gwt.server.spi.JSONSerializerProvider;
>>>>>>> 460634ed
import org.atmosphere.gwt.shared.Constants;
import org.atmosphere.gwt.shared.SerialMode;
import org.atmosphere.handler.AbstractReflectorAtmosphereHandler;
import org.slf4j.Logger;
import org.slf4j.LoggerFactory;

/**
 * @author p.havelaar
 */
public class AtmosphereGwtHandler extends AbstractReflectorAtmosphereHandler
        implements Executor, AtmosphereServletProcessor {

    public static final int NO_TIMEOUT = -1;
    public static final String GWT_BROADCASTER_ID = "GWT_BROADCASTER";

    private static final int DEFAULT_HEARTBEAT = 15 * 1000; // 15 seconds by default
    private ExecutorService executorService;
    private int heartbeat = DEFAULT_HEARTBEAT;
    private boolean escapeText = true;
    protected final Logger logger = LoggerFactory.getLogger(getClass());
    private final ScheduledExecutorService scheduler = Executors.newSingleThreadScheduledExecutor();
    private GwtRpcDeserializer gwtRpc;
    private JSONDeserializer jsonSerializer;

    public int doComet(GwtAtmosphereResource resource) throws ServletException, IOException {
        Broadcaster broadcaster = BroadcasterFactory.getDefault().lookup(Broadcaster.class, GWT_BROADCASTER_ID);
        if (broadcaster == null) {
            broadcaster = BroadcasterFactory.getDefault().get(DefaultBroadcaster.class, GWT_BROADCASTER_ID);
        }
        resource.getAtmosphereResource().setBroadcaster(broadcaster);
        return NO_TIMEOUT;
    }

    public void cometTerminated(GwtAtmosphereResource cometResponse, boolean serverInitiated) {
        resources.remove(cometResponse.getConnectionID());
    }

    /**
     * Default implementation echo's the message back to the client
     *
     * @param messages
     * @param cometResource
     */
    public void doPost(HttpServletRequest postRequest, HttpServletResponse postResponse,
            List<?> messages, GwtAtmosphereResource cometResource) {
        if (cometResource != null) {
            if (messages.size() == 1) {
                cometResource.post(messages.get(0));
            } else {
                cometResource.post(messages);
            }
        }
    }

    /**
     * This can be used to lookup a resource for instance if you are implementing a remote service call
     * You will need to pass the connectionID, which you can pass as an url parameter {getConnectionID()} or
     * directly in your remote call
     *
     * @param connectionId
     * @return
     */
    protected GwtAtmosphereResource lookupResource(int connectionId) {
        GwtAtmosphereResource r = resources.get(connectionId);
        if (r != null) {
            return r;
        } else {
            logger.info("Failed to find resource for [" + connectionId + "]");
        }
        return null;
    }

    // -------------- you most likely don't need to override the functions below -----------------

    private Map<Integer, GwtAtmosphereResource> resources;
    private ServletContext context;

    @Override
    public void init(ServletConfig servletConfig) throws ServletException {
        executorService = Executors.newCachedThreadPool();
        String heartbeat = servletConfig.getInitParameter("heartbeat");
        context = servletConfig.getServletContext();
        if (heartbeat != null) {
            this.heartbeat = Integer.parseInt(heartbeat);
        }

        String escText = servletConfig.getInitParameter("escapeText");
        if (escText != null) {
            this.escapeText = Boolean.valueOf(escText);
        }
    }

    @Override
    public void destroy() {
        if (executorService != null) {
            executorService.shutdown();
        }

        if (scheduler != null) {
            scheduler.shutdown();
        }
    }

    public boolean isEscapeText() {
        return escapeText;
    }

    public void setEscapeText(boolean escapeText) {
        this.escapeText = escapeText;
    }

    public int getHeartbeat() {
        return heartbeat;
    }

    public void setHeartbeat(int heartbeat) {
        this.heartbeat = heartbeat;
    }

    public ServletContext getServletContext() {
        return context;
    }

    protected void reapResources() {
        if (resources != null) {
            for (GwtAtmosphereResource resource : resources.values()) {
                if (!resource.isAlive()) {
                    resources.remove(resource.getConnectionID());
                }
            }
        }
    }

    @Override
    public void onRequest(AtmosphereResource resource) throws IOException {

        HttpServletRequest request = resource.getRequest();

        String servertransport = request.getParameter("servertransport");
        Object webSocketSubProtocol = resource.getRequest().getAttribute(FrameworkConfig.WEBSOCKET_SUBPROTOCOL);
        if ("rpcprotocol".equals(servertransport)) {

            Integer connectionID = Integer.parseInt(request.getParameter("connectionID"));
            doServerMessage(request, resource.getResponse(), connectionID);
            return;

        } else if (webSocketSubProtocol != null
                  && webSocketSubProtocol.equals(FrameworkConfig.SIMPLE_HTTP_OVER_WEBSOCKET)) {

            Integer connectionID = (Integer) request.getAttribute(AtmosphereGwtHandler.class.getName()
                                        + ".connectionID");
            doServerMessage(request, resource.getResponse(), connectionID);
            return;
        }

        try {
            int requestHeartbeat = getRequestedHeartbeat(request);
            boolean requestEscapeText = getRequestedEscapeOfText(request);

            GwtAtmosphereResourceImpl resourceWrapper =
                    new GwtAtmosphereResourceImpl(resource, this, requestHeartbeat, requestEscapeText);
            request.setAttribute(AtmosphereGwtHandler.class.getName() + ".connectionID",
                    (Integer) resourceWrapper.getConnectionID());
            doCometImpl(resourceWrapper);
        } catch (IOException e) {
//            GwtAtmosphereResourceImpl resource = new GwtAtmosphereResourceImpl(atm, this, -1);
            logger.error("Unable to initiated comet" + e.getMessage(), e);
//			resource.getResponseWriter().sendError(HttpServletResponse.SC_BAD_REQUEST, e.getMessage());
        }
    }

    private boolean getRequestedEscapeOfText(HttpServletRequest request) throws IOException {
        boolean requestEscapeText = this.escapeText;
        String requestedEscapeText = request.getParameter("escapeText");
        if (requestedEscapeText != null) {
            requestEscapeText = Boolean.valueOf(requestedEscapeText);
        }
        return requestEscapeText;
    }

    private int getRequestedHeartbeat(HttpServletRequest request) throws IOException {
        int requestHeartbeat = heartbeat;
        String requestedHeartbeat = request.getParameter("heartbeat");
        if (requestedHeartbeat != null) {
            try {
                requestHeartbeat = Integer.parseInt(requestedHeartbeat);
                if (requestHeartbeat <= 0) {
                    throw new IOException("invalid heartbeat parameter");
                }
                requestHeartbeat = computeHeartbeat(requestHeartbeat);
            } catch (NumberFormatException e) {
                throw new IOException("invalid heartbeat parameter");
            }
        }
        return requestHeartbeat;
    }

    /// --- server message handlers

    protected void doServerMessage(HttpServletRequest request, HttpServletResponse response, int connectionID)
        throws IOException{
        BufferedReader data = request.getReader();
        List<Object> postMessages = new ArrayList<Object>();
        GwtAtmosphereResource resource = lookupResource(connectionID);
        if (resource == null) {
            return;
        }
        String mode = resource.getRequest().getParameter(Constants.CLIENT_SERIALZE_MODE_PARAMETER);
        SerialMode serialMode;
        if (mode != null) {
            serialMode = SerialMode.valueOf(mode);
        } else {
            serialMode = SerialMode.RPC;
        }

        try {
            while (true) {
                String event = data.readLine();
                if (event == null) {
                    break;
                }
                String action = data.readLine();

                if (logger.isTraceEnabled()) {
                    logger.trace("[" + connectionID + "] Server message received: " + event + ";" + action);
                }
                if (event.equals("o") || event.equals("s")) {
                    int length = Integer.parseInt(data.readLine());
                    char[] messageData = new char[length];
                    int totalRead = 0;
                    int read = 0;
                    while ((read = data.read(messageData, totalRead, length - totalRead)) != -1) {
                        totalRead += read;
                        if (totalRead == length) {
                            break;
                        }
                    }
                    if (totalRead != length) {
                        throw new IllegalStateException("Corrupt message received");
                    }
                    Object message = null;
                    if (event.equals("o")) {
                        try {
                            message = deserialize(messageData, serialMode);
                        } catch (SerializationException ex) {
                            logger.error("Failed to deserialize message", ex);
                        }
                    } else {
                        message = String.copyValueOf(messageData);
                    }
                    if (message != null) {
                        if (action.equals("p")) {
                            postMessages.add(message);
                        } else if (action.equals("b")) {
                            broadcast(message, resource);
                        }
                    }
                } else if (event.equals("c")) {
                    if (action.equals("d")) {
                        disconnect(resource);
                    }
                }
            }
        } catch (IOException ex) {
            logger.error("[" + connectionID + "] Failed to read", ex);
        }

        if (postMessages.size() > 0) {
            post(request, response, postMessages, resource);
        }
    }
//    protected void writePostResponse(HttpServletRequest request,
//            HttpServletResponse response, ServletContext context, String responsePayload) throws IOException {
//        boolean gzipEncode = RPCServletUtils.acceptsGzipEncoding(request)
//                && shouldCompressResponse(request, response, responsePayload);
//
//        RPCServletUtils.writeResponse(context, response,
//                responsePayload, gzipEncode);
//    }

    protected Object deserialize(char[] data, SerialMode mode) throws SerializationException {
        return deserialize(String.copyValueOf(data), mode);
    }
    protected Object deserialize(String data, SerialMode mode) throws SerializationException {
        switch (mode) {
            default:
            case RPC:
                return getGwtRpc().deserialize(data);
                
            case JSON:
<<<<<<< HEAD
                throw new UnsupportedOperationException("Not implemented");

=======
                return getJSONDeserializer().deserialize(data);
                
>>>>>>> 460634ed
            case PLAIN:
                return data;
        }
    }
    
    protected GwtRpcDeserializer getGwtRpc() {
        if (gwtRpc == null) {
            gwtRpc = new GwtRpcDeserializer();
        }
        return gwtRpc;
    }
    
    protected JSONDeserializer getJSONDeserializer() {
        if (jsonSerializer == null) {
            ServiceLoader<JSONSerializerProvider> loader = ServiceLoader.load(JSONSerializerProvider.class,
                    getClass().getClassLoader());
            if (loader != null && loader.iterator().hasNext()) {
                jsonSerializer = loader.iterator().next().getDeserializer();
            }
            if (jsonSerializer == null) {
                jsonSerializer = new JSONDeserializer() {
                    @Override
                    public Object deserialize(String data) {
                        // TODO create better default implementation
                        return data;
                    }
                };
            }
        }
        return jsonSerializer;
    }
//
//    protected String serialize(Serializable message) throws SerializationException {
//        ServerSerializationStreamWriter streamWriter = new ServerSerializationStreamWriter(RPCUtil.createSimpleSerializationPolicy());
//        streamWriter.prepareToWrite();
//        streamWriter.writeObject(message);
//        return streamWriter.toString();
//	}

    final public void post(HttpServletRequest postRequest, HttpServletResponse postResponse,
            List<?> messages, GwtAtmosphereResource cometResource) {
        if (messages == null) {
            return;
        }
        doPost(postRequest, postResponse, messages, cometResource);
    }

    public void broadcast(Object message, GwtAtmosphereResource resource) {
        if (message == null) {
            return;
        }
        resource.getBroadcaster().broadcast(message);
    }

    public void broadcast(List<?> messages, GwtAtmosphereResource resource) {
        if (messages == null) {
            return;
        }
        resource.getBroadcaster().broadcast(messages);
    }

    public void disconnect(GwtAtmosphereResource resource) {
        if (resource != null) {
            logger.debug("Resuming connection[" + resource.getConnectionID() + "] after client disconnect message");
            resource.getAtmosphereResource().resume();
        }
    }

    /// --- end server message handlers

    /**
     * Execute a task in a seperate thread, the thread pool will grow and shrink depending on demand
     *
     * @param command
     */
    @Override
    public void execute(Runnable command) {
        executorService.execute(command);
    }

    protected int computeHeartbeat(int requestedHeartbeat) {
        return requestedHeartbeat < heartbeat ? heartbeat : requestedHeartbeat;
    }

    private void doCometImpl(GwtAtmosphereResourceImpl resource) throws IOException {

        try {
            // setup the request
            resource.getWriterImpl().initiate();
            if (resources == null) {
                resources = new ConcurrentHashMap<Integer, GwtAtmosphereResource>(5);
                scheduler.scheduleWithFixedDelay(new Runnable() {
                    @Override
                    public void run() {
                        reapResources();
                    }
                }, 30, 10, TimeUnit.SECONDS);
            }
            resources.put(resource.getConnectionID(), resource);
        } catch (IOException e) {
            logger.error("Error initiating GwtComet", e);
            return;
        }

        int timeout;
        try {
            // call the application code
            timeout = doComet(resource);
            if (timeout == -1) {
                logger.info("You have set an infinite timeout for your comet connection this is not recommended");
            }
        } catch (ServletException e) {
            logger.error("Error calling doComet()", e);
//			resource.getResponseWriter().sendError(HttpServletResponse.SC_INTERNAL_SERVER_ERROR, e.getMessage());
            return;
        } catch (IOException e) {
            logger.error("Error calling doComet()", e);
//			resource.getResponseWriter().sendError(HttpServletResponse.SC_INTERNAL_SERVER_ERROR, e.getMessage());
            return;
        }

        // at this point the application may have spawned threads to process this response
        // so we have to be careful about concurrency from here on
        resource.suspend(timeout);
    }

    @Override
    public String toString() {
        return "AtmosphereGwtAtmosphereHandler";
    }

}<|MERGE_RESOLUTION|>--- conflicted
+++ resolved
@@ -16,27 +16,10 @@
 
 package org.atmosphere.gwt.server;
 
-<<<<<<< HEAD
-import com.google.gwt.user.client.rpc.SerializationException;
-import com.google.gwt.user.server.rpc.SerializationPolicy;
-import com.google.gwt.user.server.rpc.SerializationPolicyProvider;
-import com.google.gwt.user.server.rpc.impl.ServerSerializationStreamReader;
-=======
-import java.util.logging.Level;
-import org.atmosphere.cpr.AtmosphereResource;
-import org.atmosphere.cpr.AtmosphereServletProcessor;
-import org.atmosphere.cpr.Broadcaster;
-import org.atmosphere.cpr.BroadcasterFactory;
-import org.atmosphere.cpr.DefaultBroadcaster;
-import org.atmosphere.gwt.server.impl.GwtAtmosphereResourceImpl;
-import org.atmosphere.handler.AbstractReflectorAtmosphereHandler;
-import org.slf4j.Logger;
-import org.slf4j.LoggerFactory;
->>>>>>> 460634ed
+
 
 import java.io.BufferedReader;
 import java.io.IOException;
-import java.io.Serializable;
 import java.util.ArrayList;
 import java.util.List;
 import java.util.Map;
@@ -60,13 +43,9 @@
 import org.atmosphere.cpr.BroadcasterFactory;
 import org.atmosphere.cpr.DefaultBroadcaster;
 import org.atmosphere.cpr.FrameworkConfig;
-<<<<<<< HEAD
 import org.atmosphere.gwt.server.impl.GwtAtmosphereResourceImpl;
-import org.atmosphere.gwt.server.impl.RPCUtil;
-=======
 import org.atmosphere.gwt.server.impl.GwtRpcDeserializer;
 import org.atmosphere.gwt.server.spi.JSONSerializerProvider;
->>>>>>> 460634ed
 import org.atmosphere.gwt.shared.Constants;
 import org.atmosphere.gwt.shared.SerialMode;
 import org.atmosphere.handler.AbstractReflectorAtmosphereHandler;
@@ -357,13 +336,7 @@
                 return getGwtRpc().deserialize(data);
                 
             case JSON:
-<<<<<<< HEAD
-                throw new UnsupportedOperationException("Not implemented");
-
-=======
                 return getJSONDeserializer().deserialize(data);
-                
->>>>>>> 460634ed
             case PLAIN:
                 return data;
         }
