--- conflicted
+++ resolved
@@ -132,11 +132,7 @@
         });
     }
 
-<<<<<<< HEAD
-    protected void retryInjection(AtmosphereFramework framework){
-=======
     protected void retryInjection(AtmosphereFramework framework) {
->>>>>>> fcb03677
         int maxTryPerCycle = maxTry;
         // Give another chance to injection in case we failed at first place. We may still fail if there is a strong
         // dependency between Injectable, e.g one depend on other, or if the Injectable is not defined at the right place
@@ -264,11 +260,7 @@
                             Object o = c.injectable(framework.getAtmosphereConfig());
 
                             if (o == null) {
-<<<<<<< HEAD
-                                nullFieldInjectionFor(field,instance,clazz);
-=======
                                 nullFieldInjectionFor(field, instance, clazz);
->>>>>>> fcb03677
                                 pushBackInjection.add(instance);
                                 continue;
                             }
