/*
 * 
 * DO NOT ALTER OR REMOVE COPYRIGHT NOTICES OR THIS HEADER.
 * 
 * Copyright 2007-2008 Sun Microsystems, Inc. All rights reserved.
 * 
 * The contents of this file are subject to the terms of either the GNU
 * General Public License Version 2 only ("GPL") or the Common Development
 * and Distribution License("CDDL") (collectively, the "License").  You
 * may not use this file except in compliance with the License. You can obtain
 * a copy of the License at https://glassfish.dev.java.net/public/CDDL+GPL.html
 * or glassfish/bootstrap/legal/LICENSE.txt.  See the License for the specific
 * language governing permissions and limitations under the License.
 * 
 * When distributing the software, include this License Header Notice in each
 * file and include the License file at glassfish/bootstrap/legal/LICENSE.txt.
 * Sun designates this particular file as subject to the "Classpath" exception
 * as provided by Sun in the GPL Version 2 section of the License file that
 * accompanied this code.  If applicable, add the following below the License
 * Header, with the fields enclosed by brackets [] replaced by your own
 * identifying information: "Portions Copyrighted [year]
 * [name of copyright owner]"
 * 
 * Contributor(s):
 * 
 * If you wish your version of this file to be governed by only the CDDL or
 * only the GPL Version 2, indicate your decision by adding "[Contributor]
 * elects to include this software in this distribution under the [CDDL or GPL
 * Version 2] license."  If you don't indicate a single choice of license, a
 * recipient has the option to distribute your version of this file under
 * either the CDDL, the GPL Version 2 or to extend the choice of license to
 * its licensees as provided above.  However, if you add GPL Version 2 code
 * and therefore, elected the GPL Version 2 license, then the option applies
 * only if the new code is made subject to such option by the copyright
 * holder.
 *
 */

package org.atmosphere.cpr;

import org.atmosphere.cpr.AtmosphereServlet.Action;
import org.atmosphere.cpr.AtmosphereServlet.AtmosphereConfig;
import org.atmosphere.cpr.AtmosphereServlet.AtmosphereHandlerWrapper;
import org.slf4j.Logger;
import org.slf4j.LoggerFactory;

import javax.servlet.Servlet;
import javax.servlet.ServletConfig;
import javax.servlet.ServletException;
import javax.servlet.http.HttpServletRequest;
import javax.servlet.http.HttpServletResponse;
import javax.servlet.http.HttpSession;
import java.io.IOException;
<<<<<<< HEAD
import java.util.HashMap;
import java.util.Map;
=======
>>>>>>> 86392160
import java.util.concurrent.ConcurrentHashMap;
import java.util.concurrent.Executors;
import java.util.concurrent.ScheduledExecutorService;
import java.util.concurrent.TimeUnit;

import static org.atmosphere.cpr.ApplicationConfig.MAX_INACTIVE;
import static org.atmosphere.cpr.HeaderConfig.X_ATMOSPHERE_ERROR;

/**
 * Base class which implement the semantics of suspending and resuming of a
 * Comet Request.
 *
 * @author Jeanfrancois Arcand
 */
public abstract class AsynchronousProcessor implements CometSupport<AtmosphereResourceImpl> {

    private static final Logger logger = LoggerFactory.getLogger(AsynchronousProcessor.class);

    protected static final Action timedoutAction = new Action(Action.TYPE.TIMEOUT);
    protected static final Action cancelledAction = new Action(Action.TYPE.CANCELLED);
    private static final int DEFAULT_SESSION_TIMEOUT = 1800;

    protected final AtmosphereConfig config;

    protected final ConcurrentHashMap<HttpServletRequest, AtmosphereResource<HttpServletRequest, HttpServletResponse>>
            aliveRequests = new ConcurrentHashMap<HttpServletRequest, AtmosphereResource<HttpServletRequest, HttpServletResponse>>();

    private boolean trackActiveRequest = false;

    private final ScheduledExecutorService closedDetector = Executors.newScheduledThreadPool(1);

    public AsynchronousProcessor(AtmosphereConfig config) {
        this.config = config;
    }

    @Override
    public void init(ServletConfig sc) throws ServletException {

        String maxInactive = sc.getInitParameter(MAX_INACTIVE) != null ? sc.getInitParameter(MAX_INACTIVE) :
                config.getInitParameter(MAX_INACTIVE);
        if (maxInactive != null) {
            trackActiveRequest = true;
            final long maxInactiveTime = Long.parseLong(maxInactive);
            if (maxInactiveTime <= 0) return;

            closedDetector.scheduleAtFixedRate(new Runnable() {
                public void run() {
                    for (HttpServletRequest req : aliveRequests.keySet()) {
                        long l = (Long) req.getAttribute(MAX_INACTIVE);
                        if (l > 0 && System.currentTimeMillis() - l > maxInactiveTime) {
                            try {
                                logger.debug("Close detector disconnecting {}. Current size {}", req, aliveRequests.size());
                                AtmosphereResourceImpl r = (AtmosphereResourceImpl) aliveRequests.remove(req);
                                cancelled(req, r.getResponse(false));
                            } catch (Throwable e) {
                                logger.warn("closedDetector", e);
                            } finally {
                                try {
                                    req.setAttribute(MAX_INACTIVE, (long) -1);
                                } catch (Throwable t) {
                                    logger.trace("closedDetector", t);
                                }
                            }
                        }
                    }
                }
            }, 0, 1, TimeUnit.SECONDS);
        }
    }

    /**
     * Is {@link HttpSession} supported
     *
     * @return true if supported
     */
    protected boolean supportSession() {
        return config.isSupportSession();
    }

    /**
     * Return the container's name.
     */
    public String getContainerName() {
        return config.getServletConfig().getServletContext().getServerInfo();
    }

    /**
     * All proprietary Comet based {@link Servlet} must invoke the suspended
     * method when the first request comes in. The returned value, of type
     * {@link AtmosphereServlet.Action}, tells the proprietary Comet {@link Servlet}
     * to suspended or not the current {@link HttpServletResponse}.
     *
     * @param request  the {@link HttpServletRequest}
     * @param response the {@link HttpServletResponse}
     * @return action the Action operation.
     * @throws java.io.IOException
     * @throws javax.servlet.ServletException
     */
    public Action suspended(HttpServletRequest request, HttpServletResponse response)
            throws IOException, ServletException {
        return action(request, response);
    }

    /**
     * Invoke the {@link AtmosphereHandler#onRequest} method.
     *
     * @param req the {@link HttpServletRequest}
     * @param res the {@link HttpServletResponse}
     * @return action the Action operation.
     * @throws java.io.IOException
     * @throws javax.servlet.ServletException
     */
    Action action(HttpServletRequest req, HttpServletResponse res)
            throws IOException, ServletException {

        boolean webSocketEnabled = false;
        if (req.getHeaders("Connection") != null && req.getHeaders("Connection").hasMoreElements()) {
            String[] e = req.getHeaders("Connection").nextElement().toString().split(",");
            for (String upgrade : e) {
                if (upgrade.equalsIgnoreCase("Upgrade")) {
                    webSocketEnabled = true;
                    break;
                }
            }
        }

        if (webSocketEnabled && !supportWebSocket()) {
            res.setStatus(501);
            res.addHeader(X_ATMOSPHERE_ERROR, "Websocket protocol not supported");
            res.flushBuffer();
            return new Action();
        }

        if (config.handlers().isEmpty()) {
            logger.error("No AtmosphereHandler found. Make sure you define it inside META-INF/atmosphere.xml");
            throw new ServletException("No AtmosphereHandler found. Make sure you define it inside META-INF/atmosphere.xml");
        }

        if (supportSession()) {
            // Create the session needed to support the Resume
            // operation from disparate requests.
            HttpSession session = req.getSession(true);
            // Do not allow times out.
            if (session.getMaxInactiveInterval() == DEFAULT_SESSION_TIMEOUT) {
                session.setMaxInactiveInterval(-1);
            }
        }

        req.setAttribute(FrameworkConfig.SUPPORT_SESSION, supportSession());

        AtmosphereHandlerWrapper handlerWrapper = map(req);
        // Check Broadcaster state. If destroyed, replace it.
        Broadcaster b = handlerWrapper.broadcaster;
        if (b.isDestroyed()) {
            synchronized (handlerWrapper) {
                config.getBroadcasterFactory().remove(b, b.getID());
                handlerWrapper.broadcaster = config.getBroadcasterFactory().get(b.getID());
            }
        }
        AtmosphereResourceImpl resource = new AtmosphereResourceImpl(config, handlerWrapper.broadcaster, req, res, this, handlerWrapper.atmosphereHandler);

        req.setAttribute(FrameworkConfig.ATMOSPHERE_RESOURCE, resource);
        req.setAttribute(FrameworkConfig.ATMOSPHERE_HANDLER, handlerWrapper.atmosphereHandler);

        try {
            handlerWrapper.atmosphereHandler.onRequest(resource);
        } catch (IOException t) {
            resource.onThrowable(t);
            throw t;
        }

        if (trackActiveRequest && resource.getAtmosphereResourceEvent().isSuspended() && req.getAttribute(FrameworkConfig.CANCEL_SUSPEND_OPERATION) == null) {
            req.setAttribute(MAX_INACTIVE, System.currentTimeMillis());
            aliveRequests.put(req, resource);
        }
        return resource.action();
    }

    /**
     * {@inheritDoc}
     */
    public void action(AtmosphereResourceImpl r) {
<<<<<<< HEAD
        aliveRequests.remove(r.getRequest());
    }

    protected AtmosphereHandlerWrapper map(String path) {
        AtmosphereHandlerWrapper atmosphereHandlerWrapper = config.handlers().get(path);
        if (atmosphereHandlerWrapper == null) {
            final Map<String, String> m = new HashMap<String, String>();
            for (Map.Entry<String, AtmosphereHandlerWrapper> e : config.handlers().entrySet()) {
                UriTemplate t = new UriTemplate(e.getKey());
                logger.trace("Trying to map {} to {}", t, path);
                if (t.match(path, m)) {
                    atmosphereHandlerWrapper = e.getValue();
                    logger.trace("Mapped {} to {}", t, e.getValue());
                    break;
                }
            }
=======
        if (trackActiveRequest) {
            aliveRequests.remove(r.getRequest(false));
>>>>>>> 86392160
        }
    }

    /**
     * Return the {@link AtmosphereHandler} mapped to the passed servlet-path.
     *
     * @param req the {@link HttpServletResponse}
     * @return the {@link AtmosphereHandler} mapped to the passed servlet-path.
     * @throws javax.servlet.ServletException
     */
    protected AtmosphereHandlerWrapper map(HttpServletRequest req) throws ServletException {
<<<<<<< HEAD
        String path;
        if (req.getPathInfo() != null) {
            path = req.getServletPath() + req.getPathInfo();
        } else {
            path = req.getServletPath();
        }
        if (path == null || path.length() <= 1) {
            path = "/all";
=======
        String path = req.getServletPath();
        if (path == null || path.length() == 0) {
            path = "/";
>>>>>>> 86392160
        }

        // The Algorithm as been fixed in 0.9
        AtmosphereHandlerWrapper atmosphereHandlerWrapper = config.handlers().get(path);
        if (atmosphereHandlerWrapper == null) {
            // Try the /*
            if (!path.endsWith("/")) {
                path += "/*";
            } else {
                path += "*";
            }
            atmosphereHandlerWrapper = config.handlers().get(path);
            if (atmosphereHandlerWrapper == null) {
                atmosphereHandlerWrapper = config.handlers().get("/*");
                if (atmosphereHandlerWrapper == null) {

                    if (req.getPathInfo() != null) {
                        // Try appending the pathInfo
                        path = req.getServletPath() + req.getPathInfo();
                    }

<<<<<<< HEAD
        if (atmosphereHandlerWrapper == null) {
            throw new ServletException("No AtmosphereHandler maps request for " + path);
=======
                    atmosphereHandlerWrapper = config.handlers().get(path);
                    if (atmosphereHandlerWrapper == null) {
                        String ppath = path;
                        path = path.substring(0, path.lastIndexOf("/")) + "/*";

                        atmosphereHandlerWrapper = config.handlers().get(path);
                        if (atmosphereHandlerWrapper == null) {
                            path = ppath;
                            if (!path.endsWith("/")) {
                                path += "/*";
                            } else {
                                path += "*";
                            }
                            atmosphereHandlerWrapper = config.handlers().get(path);
                            if (atmosphereHandlerWrapper == null) {
                                logger.warn("No AtmosphereHandler maps request for {}", path);
                                for (String m : config.handlers().keySet()) {
                                    logger.warn("\tAtmosphereHandler registered: {}", m);
                                }
                                throw new ServletException("No AtmosphereHandler maps request for " + path);
                            }
                        }
                    }
                }
            }
>>>>>>> 86392160
        }
        config.getBroadcasterFactory().add(atmosphereHandlerWrapper.broadcaster,
                atmosphereHandlerWrapper.broadcaster.getID());
        return atmosphereHandlerWrapper;
    }

    /**
     * All proprietary Comet based {@link Servlet} must invoke the resume
     * method when the Atmosphere's application decide to resume the {@link HttpServletResponse}.
     * The returned value, of type
     * {@link AtmosphereServlet.Action}, tells the proprietary Comet {@link Servlet}
     * to resume (again), suspended or do nothing with the current {@link HttpServletResponse}.
     *
     * @param request  the {@link HttpServletRequest}
     * @param response the {@link HttpServletResponse}
     * @return action the Action operation.
     * @throws java.io.IOException
     * @throws javax.servlet.ServletException
     */
    public Action resumed(HttpServletRequest request, HttpServletResponse response)
            throws IOException, ServletException {
        return action(request, response);
    }

    /**
     * All proprietary Comet based {@link Servlet} must invoke the timedout
     * method when the underlying WebServer time out the {@link HttpServletResponse}.
     * The returned value, of type
     * {@link AtmosphereServlet.Action}, tells the proprietary Comet {@link Servlet}
     * to resume (again), suspended or do nothing with the current {@link HttpServletResponse}.
     *
     * @param request  the {@link HttpServletRequest}
     * @param response the {@link HttpServletResponse}
     * @return action the Action operation.
     * @throws java.io.IOException
     * @throws javax.servlet.ServletException
     */
    public Action timedout(HttpServletRequest request, HttpServletResponse response)
            throws IOException, ServletException {

<<<<<<< HEAD
        AtmosphereResourceImpl r;
        long l = (Long) request.getAttribute(MAX_INACTIVE);
        if (l == -1) {
            // The closedDetector closed the connection.
            return timedoutAction;
        }
        request.setAttribute(MAX_INACTIVE, (long) -1);

        logger.debug("Timing out the connection for request {}", request);

        // Something went wrong.
        if (request == null || response == null) {
            logger.warn("Invalid Request/Response: {}/{}", request, response);
            return timedoutAction;
        }

        r = (AtmosphereResourceImpl) request.getAttribute(FrameworkConfig.ATMOSPHERE_RESOURCE);

        if (r != null && r.getAtmosphereResourceEvent().isSuspended()) {
            r.getAtmosphereResourceEvent().setIsResumedOnTimeout(true);

            Broadcaster b = r.getBroadcaster();
            if (b instanceof DefaultBroadcaster) {
                ((DefaultBroadcaster) b).broadcastOnResume(r);
            }

            if (r.getRequest().getAttribute(ApplicationConfig.RESUMED_ON_TIMEOUT) != null) {
                r.getAtmosphereResourceEvent().setIsResumedOnTimeout(
                        (Boolean) r.getRequest().getAttribute(ApplicationConfig.RESUMED_ON_TIMEOUT));
            }
            invokeAtmosphereHandler(r);
            try {
                r.getResponse().getOutputStream().close();
            } catch (Throwable t) {
                try {
                    r.getResponse().getWriter().close();
                } catch (Throwable t2) {
=======
        AtmosphereResourceImpl r = null;
        try {
            if (trackActiveRequest) {
                long l = (Long) request.getAttribute(MAX_INACTIVE);
                if (l == -1) {
                    // The closedDetector closed the connection.
                    return timedoutAction;
                }
                request.setAttribute(MAX_INACTIVE, (long) -1);
            }

            logger.debug("Timing out the connection for request {}", request);

            // Something went wrong.
            if (request == null || response == null) {
                logger.warn("Invalid Request/Response: {}/{}", request, response);
                return timedoutAction;
            }

            r = (AtmosphereResourceImpl) request.getAttribute(FrameworkConfig.ATMOSPHERE_RESOURCE);

            if (r != null && r.getAtmosphereResourceEvent().isSuspended()) {
                r.getAtmosphereResourceEvent().setIsResumedOnTimeout(true);

                Broadcaster b = r.getBroadcaster();
                if (b instanceof DefaultBroadcaster) {
                    ((DefaultBroadcaster) b).broadcastOnResume(r);
                }

                if (request.getAttribute(ApplicationConfig.RESUMED_ON_TIMEOUT) != null) {
                    r.getAtmosphereResourceEvent().setIsResumedOnTimeout(
                            (Boolean) request.getAttribute(ApplicationConfig.RESUMED_ON_TIMEOUT));
                }

                invokeAtmosphereHandler(r);

                try {
                    response.getOutputStream().close();
                } catch (Throwable t) {
                    try {
                        response.getWriter().close();
                    } catch (Throwable t2) {
                    }
                }
            }
        } catch (Throwable t) {
            logger.error("failed to timeout resource {}", r, t);
        } finally {
            try {
                if (r != null) {
                    r.cancel();
                    r.notifyListeners();
                }
            } catch (Throwable t) {
                logger.trace("timedout", t);
            } finally {
                if (r != null) {
                    destroyResource(r);
>>>>>>> 86392160
                }
            }
        }

        return timedoutAction;
    }

    void invokeAtmosphereHandler(AtmosphereResourceImpl r) throws IOException {
        if (!r.isInScope()) return;

        HttpServletRequest req = r.getRequest(false);
        String disableOnEvent = r.getAtmosphereConfig().getInitParameter(ApplicationConfig.DISABLE_ONSTATE_EVENT);

        try {
            if (disableOnEvent == null || !disableOnEvent.equals(String.valueOf(true))) {
                AtmosphereHandler<HttpServletRequest, HttpServletResponse> atmosphereHandler =
                        (AtmosphereHandler<HttpServletRequest, HttpServletResponse>)
                                req.getAttribute(FrameworkConfig.ATMOSPHERE_HANDLER);

                synchronized (r) {
                    atmosphereHandler.onStateChange(r.getAtmosphereResourceEvent());
<<<<<<< HEAD
                    r.setIsInScope(false);
=======
>>>>>>> 86392160

                    Meteor m = (Meteor) req.getAttribute(AtmosphereResourceImpl.METEOR);
                    if (m != null) {
                        m.destroy();
                    }
                }
<<<<<<< HEAD
=======
                req.removeAttribute(FrameworkConfig.ATMOSPHERE_RESOURCE);
                r.setIsInScope(false);
>>>>>>> 86392160
            }
        } catch (IOException ex) {
            try {
                r.onThrowable(ex);
            } catch (Throwable t) {
                logger.warn("failed calling onThrowable()", ex);
            }
        }
    }

    public static void destroyResource(AtmosphereResource<?, ?> r) {
        if (r == null) return;

<<<<<<< HEAD
        r.removeEventListeners();
        try {
            AtmosphereResourceImpl.class.cast(r).getBroadcaster(false).removeAtmosphereResource(r);
        } catch (IllegalStateException ex) {
            logger.trace(ex.getMessage(), ex);
        }
        if (BroadcasterFactory.getDefault() != null) {
            BroadcasterFactory.getDefault().removeAllAtmosphereResource(r);
=======
        try {
            r.removeEventListeners();
            try {
                AtmosphereResourceImpl.class.cast(r).getBroadcaster(false).removeAtmosphereResource(r);
            } catch (IllegalStateException ex) {
                logger.trace(ex.getMessage(), ex);
            }
            if (BroadcasterFactory.getDefault() != null) {
                BroadcasterFactory.getDefault().removeAllAtmosphereResource(r);
            }
        } catch (Throwable t) {
            logger.trace("destroyResource", t);
>>>>>>> 86392160
        }
    }

    /**
     * All proprietary Comet based {@link Servlet} must invoke the cancelled
     * method when the underlying WebServer detect that the client closed
     * the connection.
     *
     * @param req the {@link HttpServletRequest}
     * @param res the {@link HttpServletResponse}
     * @return action the Action operation.
     * @throws java.io.IOException
     * @throws javax.servlet.ServletException
     */
    public synchronized Action cancelled(HttpServletRequest req, HttpServletResponse res)
            throws IOException, ServletException {

        AtmosphereResourceImpl r = null;
<<<<<<< HEAD
        long l = (Long) req.getAttribute(MAX_INACTIVE);
        if (l == -1) {
            // The closedDetector closed the connection.
            return timedoutAction;
        }

        logger.debug("Cancelling the connection for request {}", req);

        req.setAttribute(MAX_INACTIVE, (long) -1);

        try {
=======
        try {
            if (trackActiveRequest) {
                long l = (Long) req.getAttribute(MAX_INACTIVE);
                if (l == -1) {
                    // The closedDetector closed the connection.
                    return timedoutAction;
                }
                req.setAttribute(MAX_INACTIVE, (long) -1);
            }

            logger.debug("Cancelling the connection for request {}", req);

>>>>>>> 86392160
            r = (AtmosphereResourceImpl) req.getAttribute(FrameworkConfig.ATMOSPHERE_RESOURCE);
            if (r != null) {
                r.getAtmosphereResourceEvent().setCancelled(true);
                invokeAtmosphereHandler(r);

                try {
                    r.getResponse().sendError(503);
                    r.getResponse().getOutputStream().close();
                } catch (Throwable t) {
                    try {
                        r.getResponse().getWriter().close();
                    } catch (Throwable t2) {
                    }
                }

                r.setIsInScope(false);
            }
        } catch (Throwable ex) {
            // Something wrong happenned, ignore the exception
            logger.debug("failed to cancel resource: " + r, ex);
        } finally {
            try {
<<<<<<< HEAD
                aliveRequests.remove(req);
                if (r != null) {
=======
                if (r != null) {
                    r.cancel();
>>>>>>> 86392160
                    r.notifyListeners();
                }
            } catch (Throwable t) {
                logger.trace("cancel", t);
            } finally {
                if (r != null) {
                    destroyResource(r);
                }
            }
        }

        return cancelledAction;
    }

    void shutdown() {
        closedDetector.shutdownNow();
        for (AtmosphereResource<HttpServletRequest, HttpServletResponse> resource : aliveRequests.values()) {
            try {
                resource.resume();
            } catch (Throwable t) {
                // Something wrong happenned, ignore the exception
                logger.debug("failed on resume: " + resource, t);
            }
        }
    }

    public boolean supportWebSocket() {
        return false;
    }
}<|MERGE_RESOLUTION|>--- conflicted
+++ resolved
@@ -41,6 +41,7 @@
 import org.atmosphere.cpr.AtmosphereServlet.Action;
 import org.atmosphere.cpr.AtmosphereServlet.AtmosphereConfig;
 import org.atmosphere.cpr.AtmosphereServlet.AtmosphereHandlerWrapper;
+import org.atmosphere.util.uri.UriTemplate;
 import org.slf4j.Logger;
 import org.slf4j.LoggerFactory;
 
@@ -51,11 +52,8 @@
 import javax.servlet.http.HttpServletResponse;
 import javax.servlet.http.HttpSession;
 import java.io.IOException;
-<<<<<<< HEAD
 import java.util.HashMap;
 import java.util.Map;
-=======
->>>>>>> 86392160
 import java.util.concurrent.ConcurrentHashMap;
 import java.util.concurrent.Executors;
 import java.util.concurrent.ScheduledExecutorService;
@@ -238,8 +236,9 @@
      * {@inheritDoc}
      */
     public void action(AtmosphereResourceImpl r) {
-<<<<<<< HEAD
-        aliveRequests.remove(r.getRequest());
+        if (trackActiveRequest) {
+            aliveRequests.remove(r.getRequest(false));
+        }
     }
 
     protected AtmosphereHandlerWrapper map(String path) {
@@ -255,11 +254,8 @@
                     break;
                 }
             }
-=======
-        if (trackActiveRequest) {
-            aliveRequests.remove(r.getRequest(false));
->>>>>>> 86392160
-        }
+        }
+        return atmosphereHandlerWrapper;
     }
 
     /**
@@ -270,7 +266,6 @@
      * @throws javax.servlet.ServletException
      */
     protected AtmosphereHandlerWrapper map(HttpServletRequest req) throws ServletException {
-<<<<<<< HEAD
         String path;
         if (req.getPathInfo() != null) {
             path = req.getServletPath() + req.getPathInfo();
@@ -279,62 +274,15 @@
         }
         if (path == null || path.length() <= 1) {
             path = "/all";
-=======
-        String path = req.getServletPath();
-        if (path == null || path.length() == 0) {
-            path = "/";
->>>>>>> 86392160
-        }
-
-        // The Algorithm as been fixed in 0.9
-        AtmosphereHandlerWrapper atmosphereHandlerWrapper = config.handlers().get(path);
+        }
+
+        AtmosphereHandlerWrapper atmosphereHandlerWrapper = map(path);
         if (atmosphereHandlerWrapper == null) {
-            // Try the /*
-            if (!path.endsWith("/")) {
-                path += "/*";
-            } else {
-                path += "*";
-            }
-            atmosphereHandlerWrapper = config.handlers().get(path);
-            if (atmosphereHandlerWrapper == null) {
-                atmosphereHandlerWrapper = config.handlers().get("/*");
-                if (atmosphereHandlerWrapper == null) {
-
-                    if (req.getPathInfo() != null) {
-                        // Try appending the pathInfo
-                        path = req.getServletPath() + req.getPathInfo();
-                    }
-
-<<<<<<< HEAD
+            atmosphereHandlerWrapper = map("/all");
+        }
+
         if (atmosphereHandlerWrapper == null) {
             throw new ServletException("No AtmosphereHandler maps request for " + path);
-=======
-                    atmosphereHandlerWrapper = config.handlers().get(path);
-                    if (atmosphereHandlerWrapper == null) {
-                        String ppath = path;
-                        path = path.substring(0, path.lastIndexOf("/")) + "/*";
-
-                        atmosphereHandlerWrapper = config.handlers().get(path);
-                        if (atmosphereHandlerWrapper == null) {
-                            path = ppath;
-                            if (!path.endsWith("/")) {
-                                path += "/*";
-                            } else {
-                                path += "*";
-                            }
-                            atmosphereHandlerWrapper = config.handlers().get(path);
-                            if (atmosphereHandlerWrapper == null) {
-                                logger.warn("No AtmosphereHandler maps request for {}", path);
-                                for (String m : config.handlers().keySet()) {
-                                    logger.warn("\tAtmosphereHandler registered: {}", m);
-                                }
-                                throw new ServletException("No AtmosphereHandler maps request for " + path);
-                            }
-                        }
-                    }
-                }
-            }
->>>>>>> 86392160
         }
         config.getBroadcasterFactory().add(atmosphereHandlerWrapper.broadcaster,
                 atmosphereHandlerWrapper.broadcaster.getID());
@@ -375,45 +323,6 @@
     public Action timedout(HttpServletRequest request, HttpServletResponse response)
             throws IOException, ServletException {
 
-<<<<<<< HEAD
-        AtmosphereResourceImpl r;
-        long l = (Long) request.getAttribute(MAX_INACTIVE);
-        if (l == -1) {
-            // The closedDetector closed the connection.
-            return timedoutAction;
-        }
-        request.setAttribute(MAX_INACTIVE, (long) -1);
-
-        logger.debug("Timing out the connection for request {}", request);
-
-        // Something went wrong.
-        if (request == null || response == null) {
-            logger.warn("Invalid Request/Response: {}/{}", request, response);
-            return timedoutAction;
-        }
-
-        r = (AtmosphereResourceImpl) request.getAttribute(FrameworkConfig.ATMOSPHERE_RESOURCE);
-
-        if (r != null && r.getAtmosphereResourceEvent().isSuspended()) {
-            r.getAtmosphereResourceEvent().setIsResumedOnTimeout(true);
-
-            Broadcaster b = r.getBroadcaster();
-            if (b instanceof DefaultBroadcaster) {
-                ((DefaultBroadcaster) b).broadcastOnResume(r);
-            }
-
-            if (r.getRequest().getAttribute(ApplicationConfig.RESUMED_ON_TIMEOUT) != null) {
-                r.getAtmosphereResourceEvent().setIsResumedOnTimeout(
-                        (Boolean) r.getRequest().getAttribute(ApplicationConfig.RESUMED_ON_TIMEOUT));
-            }
-            invokeAtmosphereHandler(r);
-            try {
-                r.getResponse().getOutputStream().close();
-            } catch (Throwable t) {
-                try {
-                    r.getResponse().getWriter().close();
-                } catch (Throwable t2) {
-=======
         AtmosphereResourceImpl r = null;
         try {
             if (trackActiveRequest) {
@@ -472,7 +381,6 @@
             } finally {
                 if (r != null) {
                     destroyResource(r);
->>>>>>> 86392160
                 }
             }
         }
@@ -494,21 +402,14 @@
 
                 synchronized (r) {
                     atmosphereHandler.onStateChange(r.getAtmosphereResourceEvent());
-<<<<<<< HEAD
-                    r.setIsInScope(false);
-=======
->>>>>>> 86392160
-
                     Meteor m = (Meteor) req.getAttribute(AtmosphereResourceImpl.METEOR);
                     if (m != null) {
                         m.destroy();
                     }
                 }
-<<<<<<< HEAD
-=======
+
                 req.removeAttribute(FrameworkConfig.ATMOSPHERE_RESOURCE);
                 r.setIsInScope(false);
->>>>>>> 86392160
             }
         } catch (IOException ex) {
             try {
@@ -522,16 +423,6 @@
     public static void destroyResource(AtmosphereResource<?, ?> r) {
         if (r == null) return;
 
-<<<<<<< HEAD
-        r.removeEventListeners();
-        try {
-            AtmosphereResourceImpl.class.cast(r).getBroadcaster(false).removeAtmosphereResource(r);
-        } catch (IllegalStateException ex) {
-            logger.trace(ex.getMessage(), ex);
-        }
-        if (BroadcasterFactory.getDefault() != null) {
-            BroadcasterFactory.getDefault().removeAllAtmosphereResource(r);
-=======
         try {
             r.removeEventListeners();
             try {
@@ -544,7 +435,6 @@
             }
         } catch (Throwable t) {
             logger.trace("destroyResource", t);
->>>>>>> 86392160
         }
     }
 
@@ -563,19 +453,6 @@
             throws IOException, ServletException {
 
         AtmosphereResourceImpl r = null;
-<<<<<<< HEAD
-        long l = (Long) req.getAttribute(MAX_INACTIVE);
-        if (l == -1) {
-            // The closedDetector closed the connection.
-            return timedoutAction;
-        }
-
-        logger.debug("Cancelling the connection for request {}", req);
-
-        req.setAttribute(MAX_INACTIVE, (long) -1);
-
-        try {
-=======
         try {
             if (trackActiveRequest) {
                 long l = (Long) req.getAttribute(MAX_INACTIVE);
@@ -588,7 +465,6 @@
 
             logger.debug("Cancelling the connection for request {}", req);
 
->>>>>>> 86392160
             r = (AtmosphereResourceImpl) req.getAttribute(FrameworkConfig.ATMOSPHERE_RESOURCE);
             if (r != null) {
                 r.getAtmosphereResourceEvent().setCancelled(true);
@@ -611,13 +487,8 @@
             logger.debug("failed to cancel resource: " + r, ex);
         } finally {
             try {
-<<<<<<< HEAD
-                aliveRequests.remove(req);
-                if (r != null) {
-=======
                 if (r != null) {
                     r.cancel();
->>>>>>> 86392160
                     r.notifyListeners();
                 }
             } catch (Throwable t) {
