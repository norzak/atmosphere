--- conflicted
+++ resolved
@@ -1146,13 +1146,8 @@
                         boolean nextAvailable = false;
                         try {
                             while ((inputLine = in.readLine().trim()) != null) {
-<<<<<<< HEAD
                                 if (inputLine.startsWith("ATMO30_VERSION=")) {
                                     newVersion = inputLine.substring("ATMO30_VERSION=".length());
-=======
-                                if (inputLine.startsWith("ATMO23_VERSION=")) {
-                                    newVersion = inputLine.substring("ATMO23_VERSION=".length());
->>>>>>> 6de59d0b
                                 } else if (inputLine.startsWith("CLIENT3_VERSION=")) {
                                     clientVersion = inputLine.substring("CLIENT3_VERSION=".length());
                                     break;
