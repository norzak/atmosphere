--- conflicted
+++ resolved
@@ -77,9 +77,6 @@
      * Used by a Container to tell Atmosphere Runtime what is the expected content type
      */
     String EXPECTED_CONTENT_TYPE = FrameworkConfig.class.getName() + ".expectedContentType";
-<<<<<<< HEAD
-
-=======
     /**
      * The name of the sub-protocol used.
      */
@@ -92,5 +89,4 @@
      * Cance suspending a connection
      */
     String CANCEL_SUSPEND_OPERATION = "doNotSuspend";
->>>>>>> c044f718
 }