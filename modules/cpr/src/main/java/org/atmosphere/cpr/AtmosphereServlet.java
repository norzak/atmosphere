--- conflicted
+++ resolved
@@ -173,477 +173,7 @@
      * @param isFilter true if this instance is used as an {@link AtmosphereFilter}
      */
     public AtmosphereServlet(boolean isFilter) {
-<<<<<<< HEAD
-        this.isFilter = isFilter;
-        readSystemProperties();
-        populateBroadcasterType();
-        config = new AtmosphereConfig(this);
-    }
-
-    /**
-     * The order of addition is quite important here.
-     */
-    private void populateBroadcasterType() {
-        broadcasterTypes.add(HAZELCAST_BROADCASTER);
-        broadcasterTypes.add(XMPP_BROADCASTER);
-        broadcasterTypes.add(REDIS_BROADCASTER);
-        broadcasterTypes.add(JGROUPS_BROADCASTER);
-        broadcasterTypes.add(JMS_BROADCASTER);
-    }
-
-    /**
-     * Add an {@link AtmosphereHandler} serviced by the {@link Servlet}
-     * This API is exposed to allow embedding an Atmosphere application.
-     *
-     * @param mapping The servlet mapping (servlet path)
-     * @param h       implementation of an {@link AtmosphereHandler}
-     */
-    public void addAtmosphereHandler(String mapping, AtmosphereHandler h) {
-        if (!mapping.startsWith("/")) {
-            mapping = "/" + mapping;
-        }
-
-        AtmosphereHandlerWrapper w = new AtmosphereHandlerWrapper(h, mapping);
-        addMapping(mapping, w);
-        logger.info("Installed AtmosphereHandler {} mapped to context-path: {}", h.getClass().getName(), mapping);
-    }
-
-    private void addMapping(String path, AtmosphereHandlerWrapper w) {
-        // We are using JAXRS mapping algorithm.
-        if (path.contains("*")) {
-            path = path.replace("*", "[/a-zA-Z0-9-&=;\\?]+");
-        }
-
-        atmosphereHandlers.put(path, w);
-    }
-
-    /**
-     * Add an {@link AtmosphereHandler} serviced by the {@link Servlet}
-     * This API is exposed to allow embedding an Atmosphere application.
-     *
-     * @param mapping       The servlet mapping (servlet path)
-     * @param h             implementation of an {@link AtmosphereHandler}
-     * @param broadcasterId The {@link Broadcaster#getID} value.
-     */
-    public void addAtmosphereHandler(String mapping, AtmosphereHandler h, String broadcasterId) {
-        if (!mapping.startsWith("/")) {
-            mapping = "/" + mapping;
-        }
-
-        AtmosphereHandlerWrapper w = new AtmosphereHandlerWrapper(h, mapping);
-        w.broadcaster.setID(broadcasterId);
-        addMapping(mapping, w);
-        logger.info("Installed AtmosphereHandler {} mapped to context-path: {}", h.getClass().getName(), mapping);
-    }
-
-    /**
-     * Add an {@link AtmosphereHandler} serviced by the {@link Servlet}
-     * This API is exposed to allow embedding an Atmosphere application.
-     *
-     * @param mapping     The servlet mapping (servlet path)
-     * @param h           implementation of an {@link AtmosphereHandler}
-     * @param broadcaster The {@link Broadcaster} associated with AtmosphereHandler.
-     */
-    public void addAtmosphereHandler(String mapping, AtmosphereHandler<HttpServletRequest, HttpServletResponse> h, Broadcaster broadcaster) {
-        if (!mapping.startsWith("/")) {
-            mapping = "/" + mapping;
-        }
-
-        AtmosphereHandlerWrapper w = new AtmosphereHandlerWrapper(h, broadcaster);
-        addMapping(mapping, w);
-        logger.info("Installed AtmosphereHandler {} mapped to context-path: {}", h.getClass().getName(), mapping);
-    }
-
-    /**
-     * Remove an {@link AtmosphereHandler}
-     *
-     * @param mapping the mapping used when invoking {@link #addAtmosphereHandler(String, AtmosphereHandler)};
-     * @return true if removed
-     */
-    public boolean removeAtmosphereHandler(String mapping) {
-        return atmosphereHandlers.remove(mapping) == null ? false : true;
-    }
-
-    /**
-     * Remove all {@link AtmosphereHandler}
-     */
-    public void removeAllAtmosphereHandler() {
-        atmosphereHandlers.clear();
-    }
-
-    /**
-     * Remove all init parameters.
-     */
-    public void removeAllInitParams() {
-        initParams.clear();
-    }
-
-    /**
-     * Add init-param like if they were defined in web.xml
-     *
-     * @param name  The name
-     * @param value The value
-     */
-    public void addInitParameter(String name, String value) {
-        initParams.put(name, value);
-    }
-
-    protected void readSystemProperties() {
-        if (System.getProperty(PROPERTY_NATIVE_COMETSUPPORT) != null) {
-            useNativeImplementation = Boolean
-                    .parseBoolean(System.getProperty(PROPERTY_NATIVE_COMETSUPPORT));
-            isCometSupportSpecified = true;
-        }
-
-        if (System.getProperty(PROPERTY_BLOCKING_COMETSUPPORT) != null) {
-            useBlockingImplementation = Boolean
-                    .parseBoolean(System.getProperty(PROPERTY_BLOCKING_COMETSUPPORT));
-            isCometSupportSpecified = true;
-        }
-
-        if (System.getProperty(DISABLE_ONSTATE_EVENT) != null) {
-            initParams.put(DISABLE_ONSTATE_EVENT, System.getProperty(DISABLE_ONSTATE_EVENT));
-        }
-    }
-
-    /**
-     * Load the {@link AtmosphereHandler} associated with this AtmosphereServlet.
-     *
-     * @param sc the {@link ServletContext}
-     */
-    @Override
-    public void init(final ServletConfig sc) throws ServletException {
-        try {
-            super.init(sc);
-
-            ServletContextHolder.register(this);
-
-            ServletConfig scFacade = new ServletConfig() {
-
-                public String getServletName() {
-                    return sc.getServletName();
-                }
-
-                public ServletContext getServletContext() {
-                    return sc.getServletContext();
-                }
-
-                public String getInitParameter(String name) {
-                    String param = sc.getInitParameter(name);
-                    if (param == null) {
-                        return initParams.get(name);
-                    }
-                    return param;
-                }
-
-                public Enumeration<String> getInitParameterNames() {
-                    return sc.getInitParameterNames();
-                }
-            };
-            doInitParams(scFacade);
-            doInitParamsForWebSocket(scFacade);
-            configureBroadcaster(sc.getServletContext());
-            loadConfiguration(scFacade);
-
-            autoDetectContainer();
-            configureWebDotXmlAtmosphereHandler(sc);
-            initWebSocketProtocol();
-            cometSupport.init(scFacade);
-            initAtmosphereHandler(scFacade);
-
-
-            logger.info("Using broadcaster class: {}", broadcasterClassName);
-            logger.info("Atmosphere Framework {} started.", Version.getRawVersion());
-        } catch (Throwable t) {
-            logger.error("failed to initialize atmosphere framework", t);
-
-            if (t instanceof ServletException) {
-                throw (ServletException) t;
-            }
-
-            throw new ServletException(t.getCause());
-        }
-    }
-
-    protected void configureWebDotXmlAtmosphereHandler(ServletConfig sc) {
-        String s = sc.getInitParameter(ATMOSPHERE_HANDLER);
-        if (s != null) {
-            ClassLoader cl = Thread.currentThread().getContextClassLoader();
-            try {
-
-                String mapping = sc.getInitParameter(ATMOSPHERE_HANDLER_MAPPING);
-                if (mapping == null) {
-                    mapping = "/*";
-                }
-                addAtmosphereHandler(mapping, (AtmosphereHandler<?, ?>) cl.loadClass(s).newInstance());
-            } catch (Exception ex) {
-                logger.warn("Unable to load WebSocketHandle instance", ex);
-            }
-        }
-    }
-
-    protected void configureBroadcaster(ServletContext sc) throws ClassNotFoundException, InstantiationException, IllegalAccessException {
-
-        if (broadcasterFactoryClassName != null) {
-            broadcasterFactory = (BroadcasterFactory) Thread.currentThread().getContextClassLoader()
-                    .loadClass(broadcasterFactoryClassName).newInstance();
-        }
-
-        if (broadcasterFactory == null) {
-            Class<? extends Broadcaster> bc =
-                    (Class<? extends Broadcaster>) Thread.currentThread().getContextClassLoader()
-                            .loadClass(broadcasterClassName);
-
-            logger.info("Using BroadcasterFactory class: {}", DefaultBroadcasterFactory.class.getName());
-
-            broadcasterFactory = new DefaultBroadcasterFactory(bc, broadcasterLifeCyclePolicy, config);
-        }
-
-        // http://java.net/jira/browse/ATMOSPHERE-157
-        if (sc != null) {
-            sc.setAttribute(BroadcasterFactory.class.getName(), broadcasterFactory);
-        }
-
-        config.setBroadcasterFactory(broadcasterFactory);
-        BroadcasterFactory.setBroadcasterFactory(broadcasterFactory, config);
-        InjectorProvider.getInjector().inject(broadcasterFactory);
-
-        Iterator<Entry<String, AtmosphereHandlerWrapper>> i = atmosphereHandlers.entrySet().iterator();
-        AtmosphereHandlerWrapper w;
-        Entry<String, AtmosphereHandlerWrapper> e;
-        while (i.hasNext()) {
-            e = i.next();
-            w = e.getValue();
-            BroadcasterConfig broadcasterConfig = new BroadcasterConfig(broadcasterFilters, config);
-
-            if (w.broadcaster == null) {
-                w.broadcaster = broadcasterFactory.get(w.mapping);
-            } else {
-                w.broadcaster.setBroadcasterConfig(broadcasterConfig);
-                if (broadcasterCacheClassName != null) {
-                    BroadcasterCache cache = (BroadcasterCache) Thread.currentThread().getContextClassLoader()
-                            .loadClass(broadcasterCacheClassName).newInstance();
-                    InjectorProvider.getInjector().inject(cache);
-                    broadcasterConfig.setBroadcasterCache(cache);
-                }
-            }
-        }
-    }
-
-    protected void doInitParamsForWebSocket(ServletConfig sc) {
-        String s = sc.getInitParameter(WEBSOCKET_SUPPORT);
-        if (s != null) {
-            webSocketEnabled = Boolean.parseBoolean(s);
-            sessionSupport(false);
-        }
-        s = sc.getInitParameter(WEBSOCKET_PROTOCOL);
-        if (s != null) {
-            webSocketProtocolClassName = s;
-        }
-    }
-
-    /**
-     * Read init param from web.xml and apply them.
-     *
-     * @param sc {@link ServletConfig}
-     */
-    protected void doInitParams(ServletConfig sc) {
-        String s = sc.getInitParameter(PROPERTY_NATIVE_COMETSUPPORT);
-        if (s != null) {
-            useNativeImplementation = Boolean.parseBoolean(s);
-            if (useNativeImplementation) isCometSupportSpecified = true;
-        }
-        s = sc.getInitParameter(PROPERTY_BLOCKING_COMETSUPPORT);
-        if (s != null) {
-            useBlockingImplementation = Boolean.parseBoolean(s);
-            if (useBlockingImplementation) isCometSupportSpecified = true;
-        }
-        s = sc.getInitParameter(PROPERTY_USE_STREAM);
-        if (s != null) {
-            useStreamForFlushingComments = Boolean.parseBoolean(s);
-        }
-        s = sc.getInitParameter(PROPERTY_COMET_SUPPORT);
-        if (s != null) {
-            cometSupport = new DefaultCometSupportResolver(config).newCometSupport(s);
-            isCometSupportSpecified = true;
-        }
-        s = sc.getInitParameter(BROADCASTER_CLASS);
-        if (s != null) {
-            broadcasterClassName = s;
-            isBroadcasterSpecified = true;
-        }
-        s = sc.getInitParameter(BROADCASTER_CACHE);
-        if (s != null) {
-            broadcasterCacheClassName = s;
-        }
-        s = sc.getInitParameter(PROPERTY_SESSION_SUPPORT);
-        if (s != null) {
-            config.setSupportSession(Boolean.valueOf(s));
-            isSessionSupportSpecified = true;
-        }
-        s = sc.getInitParameter(DISABLE_ONSTATE_EVENT);
-        if (s != null) {
-            initParams.put(DISABLE_ONSTATE_EVENT, s);
-        } else {
-            initParams.put(DISABLE_ONSTATE_EVENT, "false");
-        }
-        s = sc.getInitParameter(RESUME_AND_KEEPALIVE);
-        if (s != null) {
-            initParams.put(RESUME_AND_KEEPALIVE, s);
-        }
-        s = sc.getInitParameter(BROADCAST_FILTER_CLASSES);
-        if (s != null) {
-            broadcasterFilters = Arrays.asList(s.split(","));
-        }
-        s = sc.getInitParameter(BROADCASTER_LIFECYCLE_POLICY);
-        if (s != null) {
-            broadcasterLifeCyclePolicy = s;
-        }
-        s = sc.getInitParameter(BROADCASTER_FACTORY);
-        if (s != null) {
-            broadcasterFactoryClassName = s;
-        }
-        s = sc.getInitParameter(ATMOSPHERE_HANDLER_PATH);
-        if (s != null) {
-            handlersPath = s;
-        }
-    }
-
-    protected void loadConfiguration(ServletConfig sc) throws ServletException {
-        try {
-            URL url = sc.getServletContext().getResource(handlersPath);
-            URLClassLoader urlC = new URLClassLoader(new URL[]{url},
-                    Thread.currentThread().getContextClassLoader());
-            loadAtmosphereDotXml(sc.getServletContext().
-                    getResourceAsStream("/META-INF/atmosphere.xml"), urlC);
-
-            if (atmosphereHandlers.size() == 0) {
-                autoDetectAtmosphereHandlers(sc.getServletContext(), urlC);
-
-                if (atmosphereHandlers.size() == 0) {
-                    detectSupportedFramework(sc);
-                }
-            }
-        } catch (Throwable t) {
-            throw new ServletException(t);
-        }
-    }
-
-    /**
-     * Auto-detect Jersey when no atmosphere.xml file are specified.
-     *
-     * @param sc {@link ServletConfig}
-     * @return true if Jersey classes are detected
-     * @throws ClassNotFoundException
-     */
-    protected boolean detectSupportedFramework(ServletConfig sc) throws ClassNotFoundException, IllegalAccessException,
-            InstantiationException, NoSuchMethodException, InvocationTargetException {
-
-        ClassLoader cl = Thread.currentThread().getContextClassLoader();
-        String broadcasterClassNameTmp = null;
-
-        try {
-            cl.loadClass(JERSEY_CONTAINER);
-
-            if (!isBroadcasterSpecified) {
-                broadcasterClassNameTmp = lookupDefaultBroadcasterType();
-
-                cl.loadClass(broadcasterClassNameTmp);
-            }
-            useStreamForFlushingComments = true;
-        } catch (Throwable t) {
-            logger.trace("", t);
-            return false;
-        }
-
-        logger.warn("Missing META-INF/atmosphere.xml but found the Jersey runtime. Starting Jersey");
-
-        // Jersey will handle itself the headers.
-        initParams.put(WRITE_HEADERS, "false");
-
-        ReflectorServletProcessor rsp = new ReflectorServletProcessor();
-        if (broadcasterClassNameTmp != null) broadcasterClassName = broadcasterClassNameTmp;
-        rsp.setServletClassName(JERSEY_CONTAINER);
-        sessionSupport(false);
-        initParams.put(DISABLE_ONSTATE_EVENT, "true");
-
-        String mapping = sc.getInitParameter(PROPERTY_SERVLET_MAPPING);
-        if (mapping == null) {
-            mapping = "/*";
-        }
-        Class<? extends Broadcaster> bc = (Class<? extends Broadcaster>) cl.loadClass(broadcasterClassName);
-
-        broadcasterFactory.destroy();
-        logger.info("Using BroadcasterFactory class: {}", DefaultBroadcasterFactory.class.getName());
-
-        broadcasterFactory = new DefaultBroadcasterFactory(bc, broadcasterLifeCyclePolicy, config);
-        Broadcaster b = BroadcasterFactory.getDefault().get(bc, mapping);
-
-        addAtmosphereHandler(mapping, rsp, b);
-        return true;
-    }
-
-    protected String lookupDefaultBroadcasterType() {
-        for (String b : broadcasterTypes) {
-            try {
-                Class.forName(b);
-                return b;
-            } catch (ClassNotFoundException e) {
-            }
-        }
-        return JERSEY_BROADCASTER;
-    }
-
-    protected void sessionSupport(boolean sessionSupport) {
-        if (!isSessionSupportSpecified) {
-            config.setSupportSession(sessionSupport);
-        }
-    }
-
-    /**
-     * Initialize {@link AtmosphereServletProcessor}
-     *
-     * @param sc the {@link ServletConfig}
-     * @throws javax.servlet.ServletException
-     */
-    void initAtmosphereHandler(ServletConfig sc) throws ServletException {
-        AtmosphereHandler a;
-        AtmosphereHandlerWrapper w;
-        for (Entry<String, AtmosphereHandlerWrapper> h : atmosphereHandlers.entrySet()) {
-            w = h.getValue();
-            a = w.atmosphereHandler;
-            if (a instanceof AtmosphereServletProcessor) {
-                ((AtmosphereServletProcessor) a).init(sc);
-            }
-        }
-
-        if (atmosphereHandlers.size() == 0 && !webSocketProtocolClassName.equalsIgnoreCase(SimpleHttpProtocol.class.getName())) {
-            logger.debug("Adding a void AtmosphereHandler mapped to /* to allow WebSocket application only");
-            addAtmosphereHandler("/*", new AbstractReflectorAtmosphereHandler() {
-                @Override
-                public void onRequest(AtmosphereResource<HttpServletRequest, HttpServletResponse> httpServletRequestHttpServletResponseAtmosphereResource) throws IOException {
-                }
-
-                @Override
-                public void destroy() {
-                }
-            });
-        }
-    }
-
-    protected void initWebSocketProtocol() {
-        try {
-            webSocketProtocol = (WebSocketProtocol) JettyWebSocketHandler.class.getClassLoader()
-                    .loadClass(webSocketProtocolClassName).newInstance();
-        } catch (Exception ex) {
-            logger.error("Cannot load the WebSocketProtocol {}", getWebSocketProtocolClassName(), ex);
-            webSocketProtocol = new SimpleHttpProtocol();
-        }
-        InjectorProvider.getInjector().inject(webSocketProtocol);
-        webSocketProtocol.configure(config);
-=======
         framework = new AtmosphereFramework(isFilter);
->>>>>>> bb2cb8a5
     }
 
     @Override
