/*
 *
 * DO NOT ALTER OR REMOVE COPYRIGHT NOTICES OR THIS HEADER.
 *
 * Copyright 2007-2008 Sun Microsystems, Inc. All rights reserved.
 *
 * The contents of this file are subject to the terms of either the GNU
 * General Public License Version 2 only ("GPL") or the Common Development
 * and Distribution License("CDDL") (collectively, the "License").  You
 * may not use this file except in compliance with the License. You can obtain
 * a copy of the License at https://glassfish.dev.java.net/public/CDDL+GPL.html
 * or glassfish/bootstrap/legal/LICENSE.txt.  See the License for the specific
 * language governing permissions and limitations under the License.
 *
 * When distributing the software, include this License Header Notice in each
 * file and include the License file at glassfish/bootstrap/legal/LICENSE.txt.
 * Sun designates this particular file as subject to the "Classpath" exception
 * as provided by Sun in the GPL Version 2 section of the License file that
 * accompanied this code.  If applicable, add the following below the License
 * Header, with the fields enclosed by brackets [] replaced by your own
 * identifying information: "Portions Copyrighted [year]
 * [name of copyright owner]"
 *
 * Contributor(s):
 *
 * If you wish your version of this file to be governed by only the CDDL or
 * only the GPL Version 2, indicate your decision by adding "[Contributor]
 * elects to include this software in this distribution under the [CDDL or GPL
 * Version 2] license."  If you don't indicate a single choice of license, a
 * recipient has the option to distribute your version of this file under
 * either the CDDL, the GPL Version 2 or to extend the choice of license to
 * its licensees as provided above.  However, if you add GPL Version 2 code
 * and therefore, elected the GPL Version 2 license, then the option applies
 * only if the new code is made subject to such option by the copyright
 * holder.
 *
 */

package org.atmosphere.cpr;


import org.atmosphere.di.InjectorProvider;
<<<<<<< HEAD
=======
import org.atmosphere.util.SimpleBroadcaster;
>>>>>>> 86392160
import org.slf4j.Logger;
import org.slf4j.LoggerFactory;

import java.util.Collection;
import java.util.Collections;
import java.util.Enumeration;
import java.util.UUID;
import java.util.concurrent.ConcurrentHashMap;

import static org.atmosphere.cpr.BroadcasterLifeCyclePolicy.ATMOSPHERE_RESOURCE_POLICY.EMPTY;
import static org.atmosphere.cpr.BroadcasterLifeCyclePolicy.ATMOSPHERE_RESOURCE_POLICY.EMPTY_DESTROY;
import static org.atmosphere.cpr.BroadcasterLifeCyclePolicy.ATMOSPHERE_RESOURCE_POLICY.IDLE;
import static org.atmosphere.cpr.BroadcasterLifeCyclePolicy.ATMOSPHERE_RESOURCE_POLICY.IDLE_DESTROY;
import static org.atmosphere.cpr.BroadcasterLifeCyclePolicy.ATMOSPHERE_RESOURCE_POLICY.IDLE_RESUME;
import static org.atmosphere.cpr.BroadcasterLifeCyclePolicy.ATMOSPHERE_RESOURCE_POLICY.NEVER;

/**
 * This class is responsible for creating {@link Broadcaster} instance. You can also add and remove {@link Broadcaster}
 * and lookup using {@link BroadcasterFactory#getDefault()} ()}
 * from any Classes loaded using the same class loader.
 *
 * @author Jeanfrancois Arcand
 * @author Jason Burgess
 */
public class DefaultBroadcasterFactory extends BroadcasterFactory {

    private static final Logger logger = LoggerFactory.getLogger(DefaultBroadcasterFactory.class);

    private final ConcurrentHashMap<Object, Broadcaster> store = new ConcurrentHashMap<Object, Broadcaster>();
    
    private final Class<? extends Broadcaster> clazz;
    
    private BroadcasterLifeCyclePolicy policy =
            new BroadcasterLifeCyclePolicy.Builder().policy(NEVER).build();

    protected DefaultBroadcasterFactory(Class<? extends Broadcaster> clazz, String broadcasterLifeCyclePolicy, AtmosphereServlet.AtmosphereConfig c) {
        this.clazz = clazz;
        config = c;
        if (factory == null) {
            this.factory = this;
        }
        configure(broadcasterLifeCyclePolicy);
    }

    private void configure(String broadcasterLifeCyclePolicy) {

        int maxIdleTime = 5 * 60 * 1000;
        String idleTime = config.getInitParameter(ApplicationConfig.BROADCASTER_LIFECYCLE_POLICY_IDLETIME);
        if (idleTime != null) {
            maxIdleTime = Integer.parseInt(idleTime);
        }

        if (EMPTY.name().equalsIgnoreCase(broadcasterLifeCyclePolicy)) {
            policy = new BroadcasterLifeCyclePolicy.Builder().policy(EMPTY).build();
        } else if (EMPTY_DESTROY.name().equalsIgnoreCase(broadcasterLifeCyclePolicy)) {
            policy = new BroadcasterLifeCyclePolicy.Builder().policy(EMPTY_DESTROY).build();
        } else if (IDLE.name().equalsIgnoreCase(broadcasterLifeCyclePolicy)) {
            policy = new BroadcasterLifeCyclePolicy.Builder().policy(IDLE).idleTimeInMS(maxIdleTime).build();
        } else if (IDLE_DESTROY.name().equalsIgnoreCase(broadcasterLifeCyclePolicy)) {
            policy = new BroadcasterLifeCyclePolicy.Builder().policy(IDLE_DESTROY).idleTimeInMS(maxIdleTime).build();
        } else if (IDLE_RESUME.name().equalsIgnoreCase(broadcasterLifeCyclePolicy)) {
            policy = new BroadcasterLifeCyclePolicy.Builder().policy(IDLE_RESUME).idleTimeInMS(maxIdleTime).build();
        } else if (NEVER.name().equalsIgnoreCase(broadcasterLifeCyclePolicy)) {
            policy = new BroadcasterLifeCyclePolicy.Builder().policy(NEVER).build();
        } else {
            logger.warn("Unsupported BroadcasterLifeCyclePolicy policy {}", broadcasterLifeCyclePolicy);
        }
    }

    /**
     * {@inheritDoc}
     */
    public synchronized final Broadcaster get() {
        return get(clazz.getSimpleName() + "-" + UUID.randomUUID());
    }

    /**
     * {@inheritDoc}
     */
    public final Broadcaster get(Object id) {
        return get(clazz, id);
    }

    /**
     * {@inheritDoc}
     */
    public final Broadcaster get(Class<? extends Broadcaster> c, Object id) {

        if (id == null) {
            throw new NullPointerException("id is null");
        }
        if (c == null) {
            throw new NullPointerException("Class is null");
        }

        if (store.containsKey(id)) {
            throw new IllegalStateException("Broadcaster already existing " + id + ". Use BroadcasterFactory.lookup instead");
        }

        return lookup(c, id, true);
    }

    private Broadcaster createBroadcaster(Class<? extends Broadcaster> c, Object id) throws BroadcasterCreationException {
        try {
            Broadcaster b = c.getConstructor(String.class, AtmosphereServlet.AtmosphereConfig.class).newInstance(id.toString(), config);
            InjectorProvider.getInjector().inject(b);
<<<<<<< HEAD
            b.setBroadcasterConfig(new BroadcasterConfig(AtmosphereServlet.broadcasterFilters, config));
=======

            if (b.getBroadcasterConfig() == null) {
                b.setBroadcasterConfig(new BroadcasterConfig(AtmosphereServlet.broadcasterFilters, config));
            }

>>>>>>> 86392160
            b.setBroadcasterLifeCyclePolicy(policy);
            if (DefaultBroadcaster.class.isAssignableFrom(clazz)) {
                DefaultBroadcaster.class.cast(b).start();
            }
            return b;
        } catch (Throwable t) {
            throw new BroadcasterCreationException(t);
        }
    }

    /**
     * {@inheritDoc}
     */
    public boolean add(Broadcaster b, Object id) {
        return (store.put(id, b) == null);
    }

    /**
     * {@inheritDoc}
     */
    public boolean remove(Broadcaster b, Object id) {
        boolean removed = store.remove(id, b);
        if (removed) {
<<<<<<< HEAD
            logger.debug("Removing Broadcaster {} which internal reference is {} ", id, b.getID());
=======
            logger.debug("Removing Broadcaster {} factory size now {} ", id, store.size());
>>>>>>> 86392160
        }
        return removed;
    }

    /**
     * {@inheritDoc}
     */
    public final Broadcaster lookup(Class<? extends Broadcaster> c, Object id) {
        return lookup(c, id, false);
    }

    /**
     * {@inheritDoc}
     */
    public final Broadcaster lookup(Object id) {
        return lookup(clazz, id, false);
    }

    /**
     * {@inheritDoc}
     */
    public final Broadcaster lookup(Object id, boolean createIfNull) {
        return lookup(clazz, id, createIfNull);
    }

    /**
     * {@inheritDoc}
     */
    @Override
    public Broadcaster lookup(Class<? extends Broadcaster> c, Object id, boolean createIfNull) {
        Broadcaster b = store.get(id);
        if (b != null && !c.isAssignableFrom(b.getClass())) {
            String msg = "Invalid lookup class " + c.getName() + ". Cached class is: " + b.getClass().getName();
            logger.debug(msg);
            throw new IllegalStateException(msg);
        }

        if ((b == null && createIfNull) || (b != null && b.isDestroyed())) {
            if (b != null) {
                logger.debug("Removing destroyed Broadcaster {}", b.getID());
                store.remove(b.getID(), b);
            }
            if (store.putIfAbsent(id, createBroadcaster(c, id)) == null) {
                logger.debug("Added Broadcaster {} . Factory size: {}", id, store.size());
            }
<<<<<<< HEAD
=======

>>>>>>> 86392160
            b = store.get(id);
        }

        return b;
    }

    /**
     * {@inheritDoc}
     */
    @Override
    public void removeAllAtmosphereResource(AtmosphereResource<?, ?> r) {
        // Remove inside all Broadcaster as well.
        try {
            if (store.size() > 0) {
                for (Broadcaster b : lookupAll()) {
                    try {
                        // Prevent deadlock
                        if (b.getAtmosphereResources().contains(r)) {
                            b.removeAtmosphereResource(r);
                        }
                    } catch (IllegalStateException ex) {
                        logger.trace(ex.getMessage(), ex);
                    }
                }
            }
        } catch (Exception ex) {
            logger.warn(ex.getMessage(), ex);
        }
    }

    /**
     * {@inheritDoc}
     */
    @Override
    public Collection<Broadcaster> lookupAll() {
        return Collections.unmodifiableCollection(store.values());
    }

    /**
     * {@inheritDoc}
     */
    public synchronized void destroy() {
        Enumeration<Broadcaster> e = store.elements();
        Broadcaster b;
        // We just need one when shared.
        BroadcasterConfig bc = null;
        while (e.hasMoreElements()) {
            try {
                b = e.nextElement();
                b.resumeAll();
                b.destroy();
                bc = b.getBroadcasterConfig();
            } catch (Throwable t) {
                // Shield us from any bad behaviour
                logger.trace("Destroy", t);
            }
        }

        try {
            if (bc != null) bc.forceDestroy();
        } catch (Throwable t) {
            logger.trace("Destroy", t);

        }

        store.clear();
        factory = null;
    }

    /**
     * Build a default {@link BroadcasterFactory} returned when invoking {@link #getDefault()} ()}.
     *
     * @param clazz A class implementing {@link Broadcaster}
     * @param c     An instance of {@link AtmosphereServlet.AtmosphereConfig}
     * @return the default {@link BroadcasterFactory}.
     * @throws InstantiationException
     * @throws IllegalAccessException
     */
    public static BroadcasterFactory buildAndReplaceDefaultfactory(Class<? extends Broadcaster> clazz, AtmosphereServlet.AtmosphereConfig c)
            throws InstantiationException, IllegalAccessException {

        factory = new DefaultBroadcasterFactory(clazz, "NEVER", c);
        return factory;
    }

    public static final class BroadcasterCreationException extends RuntimeException {
        public BroadcasterCreationException(Throwable t) {
            super(t);
        }
    }
}<|MERGE_RESOLUTION|>--- conflicted
+++ resolved
@@ -40,10 +40,7 @@
 
 
 import org.atmosphere.di.InjectorProvider;
-<<<<<<< HEAD
-=======
 import org.atmosphere.util.SimpleBroadcaster;
->>>>>>> 86392160
 import org.slf4j.Logger;
 import org.slf4j.LoggerFactory;
 
@@ -150,15 +147,11 @@
         try {
             Broadcaster b = c.getConstructor(String.class, AtmosphereServlet.AtmosphereConfig.class).newInstance(id.toString(), config);
             InjectorProvider.getInjector().inject(b);
-<<<<<<< HEAD
-            b.setBroadcasterConfig(new BroadcasterConfig(AtmosphereServlet.broadcasterFilters, config));
-=======
 
             if (b.getBroadcasterConfig() == null) {
                 b.setBroadcasterConfig(new BroadcasterConfig(AtmosphereServlet.broadcasterFilters, config));
             }
 
->>>>>>> 86392160
             b.setBroadcasterLifeCyclePolicy(policy);
             if (DefaultBroadcaster.class.isAssignableFrom(clazz)) {
                 DefaultBroadcaster.class.cast(b).start();
@@ -182,11 +175,7 @@
     public boolean remove(Broadcaster b, Object id) {
         boolean removed = store.remove(id, b);
         if (removed) {
-<<<<<<< HEAD
-            logger.debug("Removing Broadcaster {} which internal reference is {} ", id, b.getID());
-=======
             logger.debug("Removing Broadcaster {} factory size now {} ", id, store.size());
->>>>>>> 86392160
         }
         return removed;
     }
@@ -232,10 +221,7 @@
             if (store.putIfAbsent(id, createBroadcaster(c, id)) == null) {
                 logger.debug("Added Broadcaster {} . Factory size: {}", id, store.size());
             }
-<<<<<<< HEAD
-=======
-
->>>>>>> 86392160
+
             b = store.get(id);
         }
 
