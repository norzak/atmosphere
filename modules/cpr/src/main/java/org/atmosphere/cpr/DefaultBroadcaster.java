/*
 * 
 * DO NOT ALTER OR REMOVE COPYRIGHT NOTICES OR THIS HEADER.
 * 
 * Copyright 2007-2008 Sun Microsystems, Inc. All rights reserved.
 * 
 * The contents of this file are subject to the terms of either the GNU
 * General Public License Version 2 only ("GPL") or the Common Development
 * and Distribution License("CDDL") (collectively, the "License").  You
 * may not use this file except in compliance with the License. You can obtain
 * a copy of the License at https://glassfish.dev.java.net/public/CDDL+GPL.html
 * or glassfish/bootstrap/legal/LICENSE.txt.  See the License for the specific
 * language governing permissions and limitations under the License.
 * 
 * When distributing the software, include this License Header Notice in each
 * file and include the License file at glassfish/bootstrap/legal/LICENSE.txt.
 * Sun designates this particular file as subject to the "Classpath" exception
 * as provided by Sun in the GPL Version 2 section of the License file that
 * accompanied this code.  If applicable, add the following below the License
 * Header, with the fields enclosed by brackets [] replaced by your own
 * identifying information: "Portions Copyrighted [year]
 * [name of copyright owner]"
 * 
 * Contributor(s):
 * 
 * If you wish your version of this file to be governed by only the CDDL or
 * only the GPL Version 2, indicate your decision by adding "[Contributor]
 * elects to include this software in this distribution under the [CDDL or GPL
 * Version 2] license."  If you don't indicate a single choice of license, a
 * recipient has the option to distribute your version of this file under
 * either the CDDL, the GPL Version 2 or to extend the choice of license to
 * its licensees as provided above.  However, if you add GPL Version 2 code
 * and therefore, elected the GPL Version 2 license, then the option applies
 * only if the new code is made subject to such option by the copyright
 * holder.
 *
 */
package org.atmosphere.cpr;

import org.atmosphere.cpr.BroadcastFilter.BroadcastAction;
import org.atmosphere.cpr.BroadcasterConfig.DefaultBroadcasterCache;
import org.atmosphere.di.InjectorProvider;
import org.slf4j.Logger;
import org.slf4j.LoggerFactory;

import javax.servlet.http.HttpServletRequest;
import javax.servlet.http.HttpServletResponse;
import java.net.URI;
import java.util.Collection;
import java.util.Collections;
import java.util.Iterator;
import java.util.List;
import java.util.Set;
import java.util.UUID;
import java.util.concurrent.BlockingQueue;
import java.util.concurrent.Callable;
import java.util.concurrent.ConcurrentLinkedQueue;
import java.util.concurrent.CyclicBarrier;
import java.util.concurrent.Future;
import java.util.concurrent.LinkedBlockingQueue;
import java.util.concurrent.RejectedExecutionException;
import java.util.concurrent.TimeUnit;
import java.util.concurrent.atomic.AtomicBoolean;
import java.util.concurrent.atomic.AtomicLong;
import java.util.concurrent.atomic.AtomicReference;

import static org.atmosphere.cpr.ApplicationConfig.MAX_INACTIVE;
import static org.atmosphere.cpr.BroadcasterLifeCyclePolicy.ATMOSPHERE_RESOURCE_POLICY.EMPTY;
import static org.atmosphere.cpr.BroadcasterLifeCyclePolicy.ATMOSPHERE_RESOURCE_POLICY.EMPTY_DESTROY;
import static org.atmosphere.cpr.BroadcasterLifeCyclePolicy.ATMOSPHERE_RESOURCE_POLICY.IDLE;
import static org.atmosphere.cpr.BroadcasterLifeCyclePolicy.ATMOSPHERE_RESOURCE_POLICY.IDLE_DESTROY;
import static org.atmosphere.cpr.BroadcasterLifeCyclePolicy.ATMOSPHERE_RESOURCE_POLICY.IDLE_RESUME;
import static org.atmosphere.cpr.BroadcasterLifeCyclePolicy.ATMOSPHERE_RESOURCE_POLICY.NEVER;

/**
 * {@link Broadcaster} implementation.
 * <p/>
 * Broadcast messages to suspended response using the caller's Thread.
 * This basic {@link Broadcaster} use an {@link java.util.concurrent.ExecutorService}
 * to broadcast message, hence the broadcast operation is asynchronous. Make sure
 * you block on {@link #broadcast(Object)}.get()} if you need synchronous operations.
 *
 * @author Jeanfrancois Arcand
 */
public class DefaultBroadcaster implements Broadcaster {

    public static final String CACHED = DefaultBroadcaster.class.getName() + ".messagesCached";
    public static final String ASYNC_TOKEN = DefaultBroadcaster.class.getName() + ".token";

    private static final Logger logger = LoggerFactory.getLogger(DefaultBroadcaster.class);
    private static final String DESTROYED = "This Broadcaster has been destroyed and cannot be used {} by invoking {}";

    protected final ConcurrentLinkedQueue<AtmosphereResource<?, ?>> resources =
            new ConcurrentLinkedQueue<AtmosphereResource<?, ?>>();
    protected BroadcasterConfig bc;
    protected final BlockingQueue<Entry> messages = new LinkedBlockingQueue<Entry>();
    protected final BlockingQueue<AsyncWriteToken> asyncWriteQueue = new LinkedBlockingQueue<AsyncWriteToken>();

    protected final AtomicBoolean started = new AtomicBoolean(false);
    protected final AtomicBoolean destroyed = new AtomicBoolean(false);

    protected SCOPE scope = SCOPE.APPLICATION;
    protected String name = DefaultBroadcaster.class.getSimpleName();
    protected final ConcurrentLinkedQueue<Entry> delayedBroadcast = new ConcurrentLinkedQueue<Entry>();
    protected final ConcurrentLinkedQueue<Entry> broadcastOnResume = new ConcurrentLinkedQueue<Entry>();
    protected final ConcurrentLinkedQueue<BroadcasterLifeCyclePolicyListener> lifeCycleListeners = new ConcurrentLinkedQueue<BroadcasterLifeCyclePolicyListener>();

    protected Future<?> notifierFuture;
    protected Future<?> asyncWriteFuture;
    protected BroadcasterCache broadcasterCache;

    private POLICY policy = POLICY.FIFO;
    private final AtomicLong maxSuspendResource = new AtomicLong(-1);
    private final AtomicBoolean requestScoped = new AtomicBoolean(false);
    private final AtomicBoolean recentActivity = new AtomicBoolean(false);
    private BroadcasterLifeCyclePolicy lifeCyclePolicy = new BroadcasterLifeCyclePolicy.Builder()
            .policy(NEVER).build();
    private Future<?> currentLifecycleTask;
    protected URI uri;
    protected AtmosphereServlet.AtmosphereConfig config;
    protected BroadcasterCache.STRATEGY cacheStrategy = BroadcasterCache.STRATEGY.AFTER_FILTER;
<<<<<<< HEAD
=======
    private final CyclicBarrier awaitBarrier = new CyclicBarrier(1);
>>>>>>> 86392160

    public DefaultBroadcaster(String name, URI uri, AtmosphereServlet.AtmosphereConfig config) {
        this.name = name;
        this.uri = uri;
        this.config = config;

        broadcasterCache = new DefaultBroadcasterCache();
<<<<<<< HEAD
        bc = new BroadcasterConfig(AtmosphereServlet.broadcasterFilters, config);
=======
        bc = createBroadcasterConfig(config);
>>>>>>> 86392160
        String s = config.getInitParameter(ApplicationConfig.BROADCASTER_CACHE_STRATEGY);
        if (s != null) {
            if (s.equalsIgnoreCase("afterFilter")) {
                cacheStrategy = BroadcasterCache.STRATEGY.AFTER_FILTER;
            } else if (s.equalsIgnoreCase("beforeFilter")) {
                cacheStrategy = BroadcasterCache.STRATEGY.BEFORE_FILTER;
            }
        }
    }

    public DefaultBroadcaster(String name, AtmosphereServlet.AtmosphereConfig config) {
        this(name, URI.create("http://localhost"), config);
    }

    /**
     * Create {@link BroadcasterConfig}
     * @param config the {@link AtmosphereServlet.AtmosphereConfig}
     * @return an instance of {@link BroadcasterConfig}
     */
    protected BroadcasterConfig createBroadcasterConfig(AtmosphereServlet.AtmosphereConfig config){
        return new BroadcasterConfig(AtmosphereServlet.broadcasterFilters, config);
    }

    /**
     * {@inheritDoc}
     */
    public synchronized void destroy() {
        if (destroyed.getAndSet(true)) return;

        notifyDestroyListener();

        try {
            logger.trace("Broadcaster {} is being destroyed and cannot be re-used", getID());

            if (BroadcasterFactory.getDefault() != null) {
                BroadcasterFactory.getDefault().remove(this, this.getID());
            }

            if (currentLifecycleTask != null) {
                currentLifecycleTask.cancel(true);
            }
            started.set(false);

            releaseExternalResources();
            if (notifierFuture != null) {
                notifierFuture.cancel(true);
            }

            if (asyncWriteFuture != null) {
                asyncWriteFuture.cancel(true);
            }

            if (bc != null) {
                bc.destroy();
            }

            if (broadcasterCache != null) {
                broadcasterCache.stop();
            }
            resources.clear();
            broadcastOnResume.clear();
            messages.clear();
            asyncWriteQueue.clear();
            delayedBroadcast.clear();
            broadcasterCache = null;
        } catch (Throwable t) {
            logger.error("Unexpected exception during Broadcaster destroy {}", getID(), t);
        }
    }

    /**
     * {@inheritDoc}
     */
    public Collection<AtmosphereResource<?, ?>> getAtmosphereResources() {
        return Collections.unmodifiableCollection(resources);
    }

    /**
     * {@inheritDoc}
     */
    public void setScope(SCOPE scope) {
        if (destroyed.get()) {
            logger.debug(DESTROYED, getID(), "setScope");
            return;
        }

        this.scope = scope;
        if (scope != SCOPE.REQUEST) {
            return;
        }

        logger.debug("Changing broadcaster scope for {}. This broadcaster will be destroyed.", getID());
        synchronized (resources) {
            try {
                // Next, we need to create a new broadcaster per resource.
                for (AtmosphereResource<?, ?> resource : resources) {
                    Broadcaster b = BroadcasterFactory.getDefault()
                            .get(getClass(), getClass().getSimpleName() + "/" + UUID.randomUUID());

                    if (DefaultBroadcaster.class.isAssignableFrom(this.getClass())) {
                        BroadcasterCache cache = bc.getBroadcasterCache().getClass().newInstance();
                        InjectorProvider.getInjector().inject(cache);
                        DefaultBroadcaster.class.cast(b).broadcasterCache = cache;
                        DefaultBroadcaster.class.cast(b).getBroadcasterConfig().setBroadcasterCache(cache);
                    }
                    resource.setBroadcaster(b);
                    b.setScope(SCOPE.REQUEST);
                    if (resource.getAtmosphereResourceEvent().isSuspended()) {
                        b.addAtmosphereResource(resource);
                    }
                    logger.debug("Resource {} not using broadcaster {}", resource, b.getID());
                }

                // Do not destroy because this is a new Broadcaster
                if (resources.isEmpty()) {
                    return;
                }

                destroy();
            } catch (Exception e) {
                logger.error("Failed to set request scope for current resources", e);
            }
        }
    }

    /**
     * {@inheritDoc}
     */
    public SCOPE getScope() {
        return scope;
    }

    /**
     * {@inheritDoc}
     */
    public synchronized void setID(String id) {
        if (id == null) {
            id = getClass().getSimpleName() + "/" + UUID.randomUUID();
        }

        if (BroadcasterFactory.getDefault() == null)
            return; // we are shutdown or destroyed, but someone still reference

        Broadcaster b = BroadcasterFactory.getDefault().lookup(this.getClass(), id);
        if (b != null && b.getScope() == SCOPE.REQUEST) {
            throw new IllegalStateException("Broadcaster ID already assigned to SCOPE.REQUEST. Cannot change the id");
        } else if (b != null) {
            return;
        }

        BroadcasterFactory.getDefault().remove(this, name);
        this.name = id;
        BroadcasterFactory.getDefault().add(this, name);
    }

    /**
     * {@inheritDoc}
     */
    public String getID() {
        return name;
    }

    /**
     * {@inheritDoc}
     */
    public void resumeAll() {
        synchronized (resources) {
            for (AtmosphereResource<?, ?> r : resources) {
                try {
                    r.resume();
                } catch (Throwable t) {
                    logger.trace("resumeAll", t);
                }
            }
        }
    }

    /**
     * {@inheritDoc}
     */
    @Override
    public void releaseExternalResources() {
    }

    /**
     * {@inheritDoc}
     */
    @Override
    public void setBroadcasterLifeCyclePolicy(final BroadcasterLifeCyclePolicy lifeCyclePolicy) {
        this.lifeCyclePolicy = lifeCyclePolicy;
        if (currentLifecycleTask != null) {
            currentLifecycleTask.cancel(false);
        }

        if (bc != null && bc.getScheduledExecutorService() == null) {
            logger.error("No Broadcaster's SchedulerExecutorService has been configured on {}. BroadcasterLifeCyclePolicy won't work.", getID());
            return;
        }

        if (lifeCyclePolicy.getLifeCyclePolicy() == IDLE
                || lifeCyclePolicy.getLifeCyclePolicy() == IDLE_RESUME
                || lifeCyclePolicy.getLifeCyclePolicy() == IDLE_DESTROY) {

            recentActivity.set(false);

            int time = lifeCyclePolicy.getTimeout();
            if (time == -1) {
                throw new IllegalStateException("BroadcasterLifeCyclePolicy time is not set");
            }

            final AtomicReference<Future<?>> ref = new AtomicReference<Future<?>>();
            currentLifecycleTask = bc.getScheduledExecutorService().scheduleAtFixedRate(new Runnable() {

                @Override
                public void run() {
                    try {
<<<<<<< HEAD
=======

>>>>>>> 86392160
                        // Check for activity since the last execution.
                        if (recentActivity.getAndSet(false)) {
                            return;
                        } else if (resources.isEmpty()) {
                            if (lifeCyclePolicy.getLifeCyclePolicy() == IDLE) {
                                notifyEmptyListener();
                                notifyIdleListener();

                                releaseExternalResources();
                                logger.debug("Applying BroadcasterLifeCyclePolicy IDLE policy to Broadcaster {}", getID());
                            } else if (lifeCyclePolicy.getLifeCyclePolicy() == IDLE_DESTROY) {
                                notifyEmptyListener();
                                notifyIdleListener();

                                destroy(false);
                                logger.debug("Applying BroadcasterLifeCyclePolicy IDLE_DESTROY policy to Broadcaster {}", getID());
                            }
                        } else if (lifeCyclePolicy.getLifeCyclePolicy() == IDLE_RESUME) {
                            notifyIdleListener();

                            destroy(true);
                            logger.debug("Applying BroadcasterLifeCyclePolicy IDLE_RESUME policy to Broadcaster {}", getID());
                        }
                    } catch (Throwable t) {
                        if (destroyed.get()) {
                            logger.trace("Scheduled BroadcasterLifeCyclePolicy exception", t);
                        } else {
                            logger.warn("Scheduled BroadcasterLifeCyclePolicy exception", t);
                        }
                    }
                }

                void destroy(boolean resume) {

                    if (resume) {
                        logger.info("All AtmosphereResource will now be resumed from Broadcaster {}", getID());
                        resumeAll();
                    }

                    DefaultBroadcaster.this.destroy();
                    /**
                     * The value may be null if the timeout is too low. Hopefully next execution will
                     * cancel the task properly.
                     */
                    if (ref.get() != null) {
                        currentLifecycleTask.cancel(true);
                    }
                }

            }, time, time, lifeCyclePolicy.getTimeUnit());
            ref.set(currentLifecycleTask);
        }
    }

    /**
     * {@inheritDoc}
     */
    @Override
    public void addBroadcasterLifeCyclePolicyListener(BroadcasterLifeCyclePolicyListener b) {
        lifeCycleListeners.add(b);
    }

    /**
     * {@inheritDoc}
     */
    @Override
    public void removeBroadcasterLifeCyclePolicyListener(BroadcasterLifeCyclePolicyListener b) {
        lifeCycleListeners.remove(b);
    }

    /**
     * {@inheritDoc}
     */
    @Override
    public boolean isDestroyed() {
        return destroyed.get();
    }

    /**
     * {@inheritDoc}
     */
    @Override
    public <T> Future<T> awaitAndBroadcast(T t, long time, TimeUnit timeUnit) {
        if (resources.isEmpty()) {
            try {
                logger.trace("Awaiting for AtmosphereResource for {} {}", time, timeUnit);
                awaitBarrier.await(time, timeUnit);
            } catch (Throwable e) {
                logger.warn("awaitAndBroadcast", e);
                return null;
            }
        }
        return broadcast(t);
    }

    public static final class Entry {

        public Object message;
        public Object multipleAtmoResources;
        public BroadcasterFuture<?> future;
        public boolean writeLocally;
        public Object originalMessage;

        public Entry(Object message, Object multipleAtmoResources, BroadcasterFuture<?> future, Object originalMessage) {
            this.message = message;
            this.multipleAtmoResources = multipleAtmoResources;
            this.future = future;
            this.writeLocally = true;
            this.originalMessage = originalMessage;
        }

        public Entry(Object message, Object multipleAtmoResources, BroadcasterFuture<?> future, boolean writeLocally) {
            this.message = message;
            this.multipleAtmoResources = multipleAtmoResources;
            this.future = future;
            this.writeLocally = writeLocally;
            this.originalMessage = message;
        }

        @Override
        public String toString() {
            return "Entry{" +
                    "message=" + message +
                    ", multipleAtmoResources=" + multipleAtmoResources +
                    ", future=" + future +
                    '}';
        }
    }

    protected Runnable getBroadcastHandler() {
        return new Runnable() {
            public void run() {
                Entry msg = null;
                while (started.get()) {
                    try {
                        msg = messages.poll(10, TimeUnit.SECONDS);
                        if (msg == null) {
                            if (destroyed.get()) {
                                return;
                            } else {
                                continue;
                            }
                        }
                        push(msg);
                    } catch (InterruptedException ex) {
                        return;
                    } catch (Throwable ex) {
                        if (!started.get() || destroyed.get()) {
                            logger.trace("Failed to submit broadcast handler runnable on shutdown for Broadcaster {}", getID(), ex);
                            return;
                        } else {
                            logger.warn("This message {} will be lost", msg);
                            logger.debug("Failed to submit broadcast handler runnable to for Broadcaster {}", getID(), ex);
                        }
                    }
                }
            }
        };
    }

    protected void start() {
        if (!started.getAndSet(true)) {
            broadcasterCache = bc.getBroadcasterCache();
            broadcasterCache.start();

            setID(name);
            notifierFuture = bc.getExecutorService().submit(getBroadcastHandler());
            asyncWriteFuture = bc.getAsyncWriteService().submit(getAsyncWriteHandler());
        }
    }

    protected void push(Entry entry) {

        if (destroyed.get()) {
            return;
        }

        recentActivity.set(true);

        String prevMessage = entry.message.toString();
        if (!delayedBroadcast.isEmpty()) {
            Iterator<Entry> i = delayedBroadcast.iterator();
            StringBuilder b = new StringBuilder();
            while (i.hasNext()) {
                Entry e = i.next();
                e.future.cancel(true);
                try {
                    // Append so we do a single flush
                    if (e.message instanceof String
                            && entry.message instanceof String) {
                        b.append(e.message);
                    } else {
                        push(e);
                    }
                } finally {
                    i.remove();
                }
            }

            if (b.length() > 0) {
                entry.message = b.append(entry.message).toString();
            }
        }

        Object finalMsg = translate(entry.message);
<<<<<<< HEAD
        entry.originalMessage = (entry.originalMessage != entry.message ? translate(entry.originalMessage) : finalMsg);
=======

        if (finalMsg == null) {
            logger.trace("Broascast message was null {}", finalMsg);
            return;
        }

        Object prevM = entry.originalMessage;
        entry.originalMessage = (entry.originalMessage != entry.message ? translate(entry.originalMessage) : finalMsg);

        if (entry.originalMessage == null) {
            logger.trace("Broascast message was null {}", prevM);
            return;
        }

>>>>>>> 86392160
        entry.message = finalMsg;

        if (resources.isEmpty()) {
            logger.debug("Broadcaster {} doesn't have any associated resource", getID());

<<<<<<< HEAD
            AtmosphereResource<?,?> r = null;
=======
            AtmosphereResource<?, ?> r = null;
>>>>>>> 86392160
            if (entry.multipleAtmoResources != null && AtmosphereResource.class.isAssignableFrom(entry.multipleAtmoResources.getClass())) {
                r = AtmosphereResource.class.cast(entry.multipleAtmoResources);
            }
            trackBroadcastMessage(r, cacheStrategy == BroadcasterCache.STRATEGY.AFTER_FILTER ? entry.message : entry.originalMessage);

            if (entry.future != null) {
                entry.future.done();
            }
            return;
        }

        try {
            if (entry.multipleAtmoResources == null) {
                for (AtmosphereResource<?, ?> r : resources) {
                    finalMsg = perRequestFilter(r, entry);

                    if (finalMsg == null) {
                        logger.debug("Skipping broadcast delivery resource {} ", r);
                        continue;
                    }

                    if (entry.writeLocally) {
                        queueWriteIO(r, finalMsg, entry);
                    }
                }
            } else if (entry.multipleAtmoResources instanceof AtmosphereResource<?, ?>) {
                finalMsg = perRequestFilter((AtmosphereResource<?, ?>) entry.multipleAtmoResources, entry);

                if (finalMsg == null) {
                    logger.debug("Skipping broadcast delivery resource {} ", entry.multipleAtmoResources);
                    return;
                }

                if (entry.writeLocally) {
                    queueWriteIO((AtmosphereResource<?, ?>) entry.multipleAtmoResources, finalMsg, entry);
                }
            } else if (entry.multipleAtmoResources instanceof Set) {
                Set<AtmosphereResource<?, ?>> sub = (Set<AtmosphereResource<?, ?>>) entry.multipleAtmoResources;
                for (AtmosphereResource<?, ?> r : sub) {
                    finalMsg = perRequestFilter(r, entry);

                    if (finalMsg == null) {
                        logger.debug("Skipping broadcast delivery resource {} ", r);
                        continue;
                    }

                    if (entry.writeLocally) {
                        queueWriteIO(r, finalMsg, entry);
                    }
                }
            }
            entry.message = prevMessage;
        } catch (InterruptedException ex) {
            logger.debug(ex.getMessage(), ex);
        }
    }

    protected void queueWriteIO(AtmosphereResource<?, ?> r, Object finalMsg, Entry entry) throws InterruptedException {
        asyncWriteQueue.put(new AsyncWriteToken(r, finalMsg, entry.future, entry.originalMessage));
    }

    protected Object perRequestFilter(AtmosphereResource<?, ?> r, Entry msg) {
        Object finalMsg = msg.message;

        if (AtmosphereResourceImpl.class.isAssignableFrom(r.getClass())) {
            if (AtmosphereResourceImpl.class.cast(r).isInScope()) {
                if (r.getRequest() instanceof HttpServletRequest && bc.hasPerRequestFilters()) {
                    Object message = msg.originalMessage;
                    BroadcastAction a = bc.filter((HttpServletRequest) r.getRequest(), (HttpServletResponse) r.getResponse(), message);
                    if (a.action() == BroadcastAction.ACTION.ABORT) {
                        return null;
                    }
                    if (a.message() != msg.originalMessage) {
                        finalMsg = a.message();
                    }
                }

                if (cacheStrategy == BroadcasterCache.STRATEGY.AFTER_FILTER) {
                    trackBroadcastMessage(r, finalMsg);
                }
            } else {
                // The resource is no longer valid.
                removeAtmosphereResource(r);
                BroadcasterFactory.getDefault().removeAllAtmosphereResource(r);
            }

        }
        return finalMsg;
    }

    private Object translate(Object msg) {
        if (Callable.class.isAssignableFrom(msg.getClass())) {
            try {
                return Callable.class.cast(msg).call();
            } catch (Exception e) {
                logger.warn("Callable exception", e);
                return null;
            }
        }
        return msg;
    }

    protected void executeAsyncWrite(final AsyncWriteToken token) {
        boolean notifyListeners = true;
        boolean lostCandidate = false;

<<<<<<< HEAD
        try {
            final AtmosphereResourceEventImpl event = (AtmosphereResourceEventImpl) token.resource.getAtmosphereResourceEvent();
=======
        final AtmosphereResourceEventImpl event = (AtmosphereResourceEventImpl) token.resource.getAtmosphereResourceEvent();
        try {
>>>>>>> 86392160
            event.setMessage(token.msg);

            // Check again to make sure we are still valid. Remove and silently ignore.
            if (!AtmosphereResourceImpl.class.cast(token.resource).isInScope()) {
                resources.remove(token.resource);
                lostCandidate = true;
                return;
            }

            try {
                HttpServletRequest.class.cast(token.resource.getRequest())
                        .setAttribute(MAX_INACTIVE, System.currentTimeMillis());
            } catch (Throwable t) {
                logger.error("Invalid AtmosphereResource state {}", event);
                logger.error("If you are using Tomcat 7.0.22 and lower, your most probably hitting http://is.gd/NqicFT");
                logger.error("", t);
                // The Request/Response associated with the AtmosphereResource has already been written and commited
                removeAtmosphereResource(token.resource);
                BroadcasterFactory.getDefault().removeAllAtmosphereResource(token.resource);
                event.setCancelled(true);
                event.setThrowable(t);
                lostCandidate = true;
                return;
            }

            HttpServletRequest.class.cast(token.resource.getRequest()).setAttribute(ASYNC_TOKEN, token);
            broadcast(token.resource, event);
        } finally {
            if (notifyListeners) {
                token.resource.notifyListeners();
<<<<<<< HEAD
            }

            if (token.future != null) {
                token.future.done();
            }

            if (lostCandidate) {
                cacheLostMessage(token.resource);
=======
            }

            if (token.future != null) {
                token.future.done();
>>>>>>> 86392160
            }

            if (lostCandidate) {
                cacheLostMessage(token.resource);
            }
            token.destroy();
            event.setMessage(null);
        }
    }

    protected Runnable getAsyncWriteHandler() {
        return new Runnable() {
            public void run() {
                AsyncWriteToken token = null;
                try {
                    token = asyncWriteQueue.poll(10, TimeUnit.SECONDS);
                    if (token == null) {
                        if (!destroyed.get()) {
                            bc.getAsyncWriteService().submit(this);
                        }
                        return;
                    }

                    synchronized (token.resource) {
                        // We want this thread to wait for the write operation to happens to kept the order
                        bc.getAsyncWriteService().submit(this);

                        // If the resource is no longer in scope, skip the processing.
                        if (AtmosphereResourceImpl.class.cast(token.resource).isInScope()) {
                            executeAsyncWrite(token);
                        }
                    }
                } catch (InterruptedException ex) {
                    return;
                } catch (Throwable ex) {
                    if (!started.get() || destroyed.get()) {
                        logger.trace("Failed to execute a write operation. Broadcaster is destroyed or not yet started for Broadcaster {}", getID(), ex);
                        return;
                    } else {
                        if (token != null) {
                            logger.warn("This message {} will be lost, adding it to the BroadcasterCache", token.msg);
                            cacheLostMessage(token.resource);
                        }

                        logger.debug("Failed to execute a write operation for Broadcaster {}", getID(), ex);
                    }
                }
            }
        };
    }

    protected void checkCachedAndPush(final AtmosphereResource<?, ?> r, final AtmosphereResourceEvent e) {
        retrieveTrackedBroadcast(r, e);
        if (e.getMessage() instanceof List && !((List) e.getMessage()).isEmpty()) {
            HttpServletRequest.class.cast(r.getRequest()).setAttribute(CACHED, "true");
            // Must make sure execute only one thread
            synchronized (r) {
                broadcast(r, e);
            }
        }
    }

    protected boolean retrieveTrackedBroadcast(final AtmosphereResource<?, ?> r, final AtmosphereResourceEvent e) {
        List<?> missedMsg = broadcasterCache.retrieveFromCache(r);
        if (!missedMsg.isEmpty()) {
            e.setMessage(missedMsg);
            return true;
        }
        return false;
    }

    protected void trackBroadcastMessage(final AtmosphereResource<?, ?> r, Object msg) {
        if (destroyed.get() || broadcasterCache == null) return;
        try {
            broadcasterCache.addToCache(r, msg);
        } catch (Throwable t) {
            logger.warn("Unable to track messages {}", msg, t);
        }
    }

    protected void broadcast(final AtmosphereResource<?, ?> r, final AtmosphereResourceEvent e) {
        try {
            r.getAtmosphereHandler().onStateChange(e);
        } catch (Throwable t) {
            onException(t, r);
        }
    }

    public void onException(Throwable t, final AtmosphereResource<?, ?> r) {
        logger.debug("onException()", t);

        // Remove to prevent other broadcast to re-use it.
        removeAtmosphereResource(r);

        final AtmosphereResourceEventImpl event = (AtmosphereResourceEventImpl) r.getAtmosphereResourceEvent();
        event.setThrowable(t);

        r.notifyListeners(event);
        r.removeEventListeners();

        /**
         * Make sure we resume the connection on every IOException.
         */
        if (bc != null && bc.getAsyncWriteService() != null) {
            bc.getAsyncWriteService().execute(new Runnable() {
                @Override
                public void run() {
                    try {
                        r.resume();
                    } catch (Throwable t) {
                        logger.trace("Was unable to resume a corrupted AtmosphereResource {}", r);
                        logger.trace("Cause", t);
                    }
                }
            });
        } else {
            r.resume();
        }
        cacheLostMessage(r);
    }

    /**
     * Cache the message because an unexpected exception occurred.
     *
     * @param r
     */
    public void cacheLostMessage(AtmosphereResource<?, ?> r) {
        try {
            AsyncWriteToken token = (AsyncWriteToken) HttpServletRequest.class.cast(r.getRequest()).getAttribute(ASYNC_TOKEN);
            if (token != null && token.originalMessage != null) {
                Object m = cacheStrategy.equals(BroadcasterCache.STRATEGY.BEFORE_FILTER) ? token.originalMessage : token.msg;
                broadcasterCache.addToCache(token.resource, m);
                logger.trace("Lost message cached {}", m);
            }
        } catch (Throwable t2) {
            logger.trace("Unable to cache message", t2);
        }
    }

    @Override
    public void setSuspendPolicy(long maxSuspendResource, POLICY policy) {
        this.maxSuspendResource.set(maxSuspendResource);
        this.policy = policy;
    }

    /**
     * {@inheritDoc}
     */
    @Override
    public <T> Future<T> broadcast(T msg) {

        if (destroyed.get()) {
            logger.debug(DESTROYED, getID(), "broadcast(T msg)");
            return null;
        }

        start();
        Object newMsg = filter(msg);
        if (newMsg == null) return null;

        BroadcasterFuture<Object> f = new BroadcasterFuture<Object>(newMsg);
        messages.offer(new Entry(newMsg, null, f, msg));
        return f;
    }

    /**
     * Invoke the {@link BroadcastFilter}
     *
     * @param msg
     * @return
     */
    protected Object filter(Object msg) {
        BroadcastAction a = bc.filter(msg);
        if (a.action() == BroadcastAction.ACTION.ABORT || msg == null)
            return null;
        else
            return a.message();
    }

    /**
     * {@inheritDoc}
     */
    @Override
    public <T> Future<T> broadcast(T msg, AtmosphereResource<?, ?> r) {

        if (destroyed.get()) {
            logger.debug(DESTROYED, getID(), "broadcast(T msg, AtmosphereResource<?, ?> r");
            return null;
        }

        start();
        Object newMsg = filter(msg);
        if (newMsg == null) return null;

        BroadcasterFuture<Object> f = new BroadcasterFuture<Object>(newMsg);
        messages.offer(new Entry(newMsg, r, f, msg));
        return f;
    }

    /**
     * {@inheritDoc}
     */
    @Override
    public <T> Future<T> broadcastOnResume(T msg) {

        if (destroyed.get()) {
            logger.debug(DESTROYED, getID(), "broadcastOnResume(T msg)");
            return null;
        }

        start();
        Object newMsg = filter(msg);
        if (newMsg == null) return null;

        BroadcasterFuture<Object> f = new BroadcasterFuture<Object>(newMsg);
        broadcastOnResume.offer(new Entry(newMsg, null, f, msg));
        return f;
    }

    protected void broadcastOnResume(AtmosphereResource<?, ?> r) {
        Iterator<Entry> i = broadcastOnResume.iterator();
        while (i.hasNext()) {
            Entry e = i.next();
            e.multipleAtmoResources = r;
            push(e);
        }

        if (resources.isEmpty()) {
            broadcastOnResume.clear();
        }
    }

    /**
     * {@inheritDoc}
     */
    @Override
    public <T> Future<T> broadcast(T msg, Set<AtmosphereResource<?, ?>> subset) {

        if (destroyed.get()) {
            logger.debug(DESTROYED, getID(), "broadcast(T msg, Set<AtmosphereResource<?, ?>> subset)");
            return null;
        }

        start();
        Object newMsg = filter(msg);
        if (newMsg == null) return null;

        BroadcasterFuture<Object> f = new BroadcasterFuture<Object>(newMsg);
        messages.offer(new Entry(newMsg, subset, f, msg));
        return f;
    }

    /**
     * {@inheritDoc}
     */
    @Override
    public AtmosphereResource<?, ?> addAtmosphereResource(AtmosphereResource<?, ?> r) {

        try {
            if (destroyed.get()) {
                logger.debug(DESTROYED, getID(), "addAtmosphereResource(AtmosphereResource<?, ?> r");
                return r;
            }

            start();
            if (scope == SCOPE.REQUEST && requestScoped.getAndSet(true)) {
                throw new IllegalStateException("Broadcaster " + this
                        + " cannot be used as its scope is set to REQUEST");
            }

            // To avoid excessive synchronization, we allow resources.size() to get larger that maxSuspendResource
            if (maxSuspendResource.get() > 0 && resources.size() >= maxSuspendResource.get()) {
                // Resume the first in.
                if (policy == POLICY.FIFO) {
                    // TODO handle null return from poll()
                    AtmosphereResource<?, ?> resource = resources.poll();
                    try {
                        logger.warn("Too many resource. Forcing resume of {} ", resource);
                        resource.resume();
                    } catch (Throwable t) {
                        logger.warn("failed to resume resource {} ", resource, t);
                    }
                } else if (policy == POLICY.REJECT) {
                    throw new RejectedExecutionException(String.format("Maximum suspended AtmosphereResources %s", maxSuspendResource));
                }
            }

            if (resources.contains(r)) {
                return r;
            }

            // Re-add yourself
            if (resources.isEmpty()) {
                BroadcasterFactory.getDefault().add(this, name);
            }

            resources.add(r);
            checkCachedAndPush(r, r.getAtmosphereResourceEvent());
        } finally {
            // OK reset
            if (resources.size() > 0 && awaitBarrier.getParties() > 0) {
                awaitBarrier.reset();
            }
        }
        return r;
    }

    /**
     * {@inheritDoc}
     */
    @Override
    public AtmosphereResource<?, ?> removeAtmosphereResource(AtmosphereResource r) {

        if (destroyed.get()) {
            logger.debug(DESTROYED, getID(), "removeAtmosphereResource(AtmosphereResource r)");
            return r;
        }

        if (!resources.contains(r)) {
            return null;
        }
        // Prevent two thread to mix operation
        boolean removed = resources.remove(r);

        if (removed) {
            // Will help preventing OOM.
            if (resources.isEmpty()) {
                notifyEmptyListener();
                if (scope != SCOPE.REQUEST && lifeCyclePolicy.getLifeCyclePolicy() == EMPTY) {
                    releaseExternalResources();
                } else if (scope == SCOPE.REQUEST || lifeCyclePolicy.getLifeCyclePolicy() == EMPTY_DESTROY) {
                    BroadcasterFactory.getDefault().remove(this, name);
                    destroy();
                }
            }
        }
        return r;
    }

    private void notifyIdleListener() {
        for (BroadcasterLifeCyclePolicyListener b : lifeCycleListeners) {
            b.onIdle();
        }
    }

    private void notifyDestroyListener() {
        for (BroadcasterLifeCyclePolicyListener b : lifeCycleListeners) {
            b.onDestroy();
        }
    }

    private void notifyEmptyListener() {
        for (BroadcasterLifeCyclePolicyListener b : lifeCycleListeners) {
            b.onEmpty();
        }
    }

    /**
     * Set the {@link BroadcasterConfig} instance.
     *
     * @param bc
     */
    @Override
    public void setBroadcasterConfig(BroadcasterConfig bc) {
        this.bc = bc;
    }

    /**
     * Return the current {@link BroadcasterConfig}
     *
     * @return the current {@link BroadcasterConfig}
     */
    public BroadcasterConfig getBroadcasterConfig() {
        return bc;
    }

    /**
     * {@inheritDoc}
     */
    public <T> Future<T> delayBroadcast(T o) {
        return delayBroadcast(o, 0, null);
    }

    /**
     * {@inheritDoc}
     */
    public <T> Future<T> delayBroadcast(final T o, long delay, TimeUnit t) {

        if (destroyed.get()) {
            logger.debug(DESTROYED, getID(), "delayBroadcast(final T o, long delay, TimeUnit t)");
            return null;
        }

        start();
        final Object msg = filter(o);
        if (msg == null) return null;

        final BroadcasterFuture<Object> future = new BroadcasterFuture<Object>(msg);
        final Entry e = new Entry(msg, null, future, o);
        Future<T> f;
        if (delay > 0) {
            f = bc.getScheduledExecutorService().schedule(new Callable<T>() {

                public T call() throws Exception {
                    delayedBroadcast.remove(e);
                    if (Callable.class.isAssignableFrom(o.getClass())) {
                        try {
                            Object r = Callable.class.cast(o).call();
                            final Object msg = filter(r);
                            if (msg != null) {
                                Entry entry = new Entry(msg, null, null, r);
                                push(entry);
                            }
                            return (T) msg;
                        } catch (Exception e1) {
                            logger.error("", e);
                        }
                    }

                    final Object msg = filter(o);
                    final Entry e = new Entry(msg, null, null, o);
                    push(e);
                    return (T) msg;
                }
            }, delay, t);

            e.future = new BroadcasterFuture<Object>(f, msg);
        }
        delayedBroadcast.offer(e);
        return future;
    }

    /**
     * {@inheritDoc}
     */
    public Future<?> scheduleFixedBroadcast(final Object o, long period, TimeUnit t) {
        return scheduleFixedBroadcast(o, 0, period, t);
    }

    /**
     * {@inheritDoc}
     */
    public Future<?> scheduleFixedBroadcast(final Object o, long waitFor, long period, TimeUnit t) {

        if (destroyed.get()) {
            logger.debug(DESTROYED, getID(), "scheduleFixedBroadcast(final Object o, long waitFor, long period, TimeUnit t)");
            return null;
        }

        start();
        if (period == 0 || t == null) {
            return null;
        }

        final Object msg = filter(o);
        if (msg == null) return null;

        return bc.getScheduledExecutorService().scheduleWithFixedDelay(new Runnable() {
            public void run() {
                if (Callable.class.isAssignableFrom(o.getClass())) {
                    try {
                        Object r = Callable.class.cast(o).call();
                        final Object msg = filter(r);
                        if (msg != null) {
                            Entry entry = new Entry(msg, null, null, r);
                            push(entry);
                        }
                        return;
                    } catch (Exception e) {
                        logger.error("", e);
                    }
                }
                final Object msg = filter(o);
                final Entry e = new Entry(msg, null, null, o);
                push(e);
            }
        }, waitFor, period, t);
    }

    public String toString() {
        return new StringBuilder(this.getClass().getName()).append("@").append(this.hashCode()).append("\n")
                .append("\n\tName: ").append(name).append("\n")
                .append("\n\tScope: ").append(scope).append("\n")
                .append("\n\tBroasdcasterCache ").append(broadcasterCache).append("\n")
                .append("\n\tAtmosphereResource: ").append(resources.size()).append("\n")
                .toString();
    }

    protected final static class AsyncWriteToken {

<<<<<<< HEAD
        final AtmosphereResource<?, ?> resource;
        final Object msg;
        final BroadcasterFuture future;
        final Object originalMessage;
=======
        AtmosphereResource<?, ?> resource;
        Object msg;
        BroadcasterFuture future;
        Object originalMessage;
>>>>>>> 86392160

        public AsyncWriteToken(AtmosphereResource<?, ?> resource, Object msg, BroadcasterFuture future, Object originalMessage) {
            this.resource = resource;
            this.msg = msg;
            this.future = future;
            this.originalMessage = originalMessage;
<<<<<<< HEAD
=======
        }

        public void destroy(){
            this.resource = null;
            this.msg = null;
            this.future = null;
            this.originalMessage = null;
>>>>>>> 86392160
        }

        @Override
        public String toString() {
            return "AsyncWriteToken{" +
                    "resource=" + resource +
                    ", msg=" + msg +
                    ", future=" + future +
                    '}';
        }
    }

}<|MERGE_RESOLUTION|>--- conflicted
+++ resolved
@@ -119,10 +119,7 @@
     protected URI uri;
     protected AtmosphereServlet.AtmosphereConfig config;
     protected BroadcasterCache.STRATEGY cacheStrategy = BroadcasterCache.STRATEGY.AFTER_FILTER;
-<<<<<<< HEAD
-=======
     private final CyclicBarrier awaitBarrier = new CyclicBarrier(1);
->>>>>>> 86392160
 
     public DefaultBroadcaster(String name, URI uri, AtmosphereServlet.AtmosphereConfig config) {
         this.name = name;
@@ -130,11 +127,7 @@
         this.config = config;
 
         broadcasterCache = new DefaultBroadcasterCache();
-<<<<<<< HEAD
-        bc = new BroadcasterConfig(AtmosphereServlet.broadcasterFilters, config);
-=======
         bc = createBroadcasterConfig(config);
->>>>>>> 86392160
         String s = config.getInitParameter(ApplicationConfig.BROADCASTER_CACHE_STRATEGY);
         if (s != null) {
             if (s.equalsIgnoreCase("afterFilter")) {
@@ -351,10 +344,7 @@
                 @Override
                 public void run() {
                     try {
-<<<<<<< HEAD
-=======
-
->>>>>>> 86392160
+
                         // Check for activity since the last execution.
                         if (recentActivity.getAndSet(false)) {
                             return;
@@ -560,9 +550,6 @@
         }
 
         Object finalMsg = translate(entry.message);
-<<<<<<< HEAD
-        entry.originalMessage = (entry.originalMessage != entry.message ? translate(entry.originalMessage) : finalMsg);
-=======
 
         if (finalMsg == null) {
             logger.trace("Broascast message was null {}", finalMsg);
@@ -577,17 +564,12 @@
             return;
         }
 
->>>>>>> 86392160
         entry.message = finalMsg;
 
         if (resources.isEmpty()) {
             logger.debug("Broadcaster {} doesn't have any associated resource", getID());
 
-<<<<<<< HEAD
-            AtmosphereResource<?,?> r = null;
-=======
             AtmosphereResource<?, ?> r = null;
->>>>>>> 86392160
             if (entry.multipleAtmoResources != null && AtmosphereResource.class.isAssignableFrom(entry.multipleAtmoResources.getClass())) {
                 r = AtmosphereResource.class.cast(entry.multipleAtmoResources);
             }
@@ -694,13 +676,8 @@
         boolean notifyListeners = true;
         boolean lostCandidate = false;
 
-<<<<<<< HEAD
-        try {
-            final AtmosphereResourceEventImpl event = (AtmosphereResourceEventImpl) token.resource.getAtmosphereResourceEvent();
-=======
         final AtmosphereResourceEventImpl event = (AtmosphereResourceEventImpl) token.resource.getAtmosphereResourceEvent();
         try {
->>>>>>> 86392160
             event.setMessage(token.msg);
 
             // Check again to make sure we are still valid. Remove and silently ignore.
@@ -731,21 +708,10 @@
         } finally {
             if (notifyListeners) {
                 token.resource.notifyListeners();
-<<<<<<< HEAD
             }
 
             if (token.future != null) {
                 token.future.done();
-            }
-
-            if (lostCandidate) {
-                cacheLostMessage(token.resource);
-=======
-            }
-
-            if (token.future != null) {
-                token.future.done();
->>>>>>> 86392160
             }
 
             if (lostCandidate) {
@@ -1236,25 +1202,16 @@
 
     protected final static class AsyncWriteToken {
 
-<<<<<<< HEAD
-        final AtmosphereResource<?, ?> resource;
-        final Object msg;
-        final BroadcasterFuture future;
-        final Object originalMessage;
-=======
         AtmosphereResource<?, ?> resource;
         Object msg;
         BroadcasterFuture future;
         Object originalMessage;
->>>>>>> 86392160
 
         public AsyncWriteToken(AtmosphereResource<?, ?> resource, Object msg, BroadcasterFuture future, Object originalMessage) {
             this.resource = resource;
             this.msg = msg;
             this.future = future;
             this.originalMessage = originalMessage;
-<<<<<<< HEAD
-=======
         }
 
         public void destroy(){
@@ -1262,7 +1219,6 @@
             this.msg = null;
             this.future = null;
             this.originalMessage = null;
->>>>>>> 86392160
         }
 
         @Override
