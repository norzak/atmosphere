--- conflicted
+++ resolved
@@ -47,11 +47,7 @@
     public Grizzly2WebSocketSupport(AtmosphereConfig config) {
         super(config);
         application = new Grizzly2WebSocketApplication(config);
-<<<<<<< HEAD
-        WebSocketEngine.getEngine().register(config.getServletContext().getContextPath(), IOUtils.guestServletPath(config), application);
-=======
         WebSocketEngine.getEngine().register(config.getServletContext().getContextPath(), IOUtils.guestRawServletPath(config), application);
->>>>>>> 3d8cc5b9
     }
 
 
