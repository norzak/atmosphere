--- conflicted
+++ resolved
@@ -147,9 +147,6 @@
             }
         }
 
-<<<<<<< HEAD
-            bz51881(event);
-=======
         if (Integer.valueOf(tomcatVersion[0]) == 7 && Integer.valueOf(minorVersion) < 23) {
             logger.info("Patching Tomcat 7.0.22 and lower bz51881. Expect NPE inside CoyoteAdapter, just ignore them. Upgrade to 7.0.23");
             try {
@@ -185,61 +182,9 @@
             }
         } else {
             event.close();
->>>>>>> c044f718
-        }
-    }
-
-<<<<<<< HEAD
-    private void bz51881(CometEvent event) throws IOException {
-        String[] tomcatVersion =  config.getServletContext().getServerInfo().substring(14).split("\\.");
-        String minorVersion = tomcatVersion[2];
-        if (minorVersion.indexOf("-") != -1) {
-            minorVersion = minorVersion.substring(0, minorVersion.indexOf("-"));
-            if (Integer.valueOf(minorVersion) == 22) {
-                minorVersion = "23";
-            }
-        }
-
-        if (Integer.valueOf(tomcatVersion[0]) == 7 && Integer.valueOf(minorVersion) < 23) {
-            logger.info("Patching Tomcat 7.0.22 and lower bz51881. Expect NPE inside CoyoteAdapter, just ignore them. Upgrade to 7.0.23");
-            try {
-                RequestFacade request = RequestFacade.class.cast(event.getHttpServletRequest());
-                Field coyoteRequest = RequestFacade.class.getDeclaredField("request");
-                coyoteRequest.setAccessible(true);
-                Request r = (Request) coyoteRequest.get(request);
-                r.recycle();
-
-                Field mappingData = Request.class.getDeclaredField("mappingData");
-                mappingData.setAccessible(true);
-                MappingData m = new MappingData();
-                m.context = null;
-                mappingData.set(r, m);
-            } catch (Throwable t) {
-                logger.trace("Was unable to recycle internal Tomcat object");
-            } finally {
-                try {
-                    event.close();
-                } catch (IllegalStateException e) {
-                    logger.trace("", e);
-                }
-            }
-
-            try {
-                ResponseFacade response = ResponseFacade.class.cast(event.getHttpServletResponse());
-                Field coyoteResponse = ResponseFacade.class.getDeclaredField("response");
-                coyoteResponse.setAccessible(true);
-                Response r = (Response) coyoteResponse.get(response);
-                r.recycle();
-            } catch (Throwable t) {
-                logger.trace("Was unable to recycle internal Tomcat object");
-            }
-        } else {
-            event.close();
-        }
-    }
-
-=======
->>>>>>> c044f718
+        }
+    }
+
 
     /**
      * {@inheritDoc}
