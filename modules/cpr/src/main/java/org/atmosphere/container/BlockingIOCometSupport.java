--- conflicted
+++ resolved
@@ -56,6 +56,7 @@
 import java.util.concurrent.ConcurrentHashMap;
 import java.util.concurrent.CountDownLatch;
 import java.util.concurrent.TimeUnit;
+import java.util.logging.Level;
 
 /**
  * This class gets used when the {@link AtmosphereServlet} fails to autodetect
@@ -110,15 +111,8 @@
                                                                   
                 Action nextAction = resumed(req, res);
                 if (nextAction.type == Action.TYPE.SUSPEND) {
-<<<<<<< HEAD
-                    if (logger.isLoggable(Level.FINE)) {
-                        logger.fine("Suspending after Resuming" + res);
-                    }
-                    suspend(action, req, res);                    
-=======
                     logger.debug("Suspending after resuming response: {}", res);
                     suspend(action, req, res);
->>>>>>> 0b01c643
                 }
             }
         } finally {
