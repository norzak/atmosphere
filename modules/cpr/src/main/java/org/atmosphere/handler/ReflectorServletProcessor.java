--- conflicted
+++ resolved
@@ -76,12 +76,8 @@
 public class ReflectorServletProcessor extends AbstractReflectorAtmosphereHandler
         implements AtmosphereServletProcessor {
 
-<<<<<<< HEAD
-    // Wicket only.
     private final static String APPLICATION_NAME = "applicationClassName";
-=======
     private static final Logger logger = LoggerFactory.getLogger(ReflectorServletProcessor.class);
->>>>>>> 0b01c643
 
     private String servletClassName;
     private final ArrayList<String> filtersClass = new ArrayList<String>();
