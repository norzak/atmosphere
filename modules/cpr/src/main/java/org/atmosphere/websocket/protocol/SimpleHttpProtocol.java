--- conflicted
+++ resolved
@@ -18,16 +18,9 @@
 import org.atmosphere.cpr.ApplicationConfig;
 import org.atmosphere.cpr.AtmosphereRequest;
 import org.atmosphere.cpr.AtmosphereResource;
-<<<<<<< HEAD
-import org.atmosphere.cpr.AtmosphereResponse;
-import org.atmosphere.cpr.AtmosphereServlet;
-=======
-import org.atmosphere.cpr.AtmosphereResourceImpl;
 import org.atmosphere.cpr.AtmosphereResponse;
 import org.atmosphere.cpr.AtmosphereServlet;
 import org.atmosphere.cpr.FrameworkConfig;
-import org.atmosphere.cpr.HeaderConfig;
->>>>>>> 86392160
 import org.atmosphere.websocket.WebSocket;
 import org.atmosphere.websocket.WebSocketProcessor;
 import org.atmosphere.websocket.WebSocketProtocol;
@@ -37,11 +30,9 @@
 import javax.servlet.http.HttpServletRequest;
 import javax.servlet.http.HttpServletResponse;
 import java.io.Serializable;
-<<<<<<< HEAD
-=======
 import java.util.HashMap;
 import java.util.Map;
->>>>>>> 86392160
+
 
 /**
  * Like the {@link org.atmosphere.cpr.AsynchronousProcessor} class, this class is responsible for dispatching WebSocket messages to the
@@ -91,10 +82,6 @@
      */
     @Override
     public AtmosphereRequest onMessage(WebSocket webSocket, String d) {
-<<<<<<< HEAD
-=======
-        AtmosphereResourceImpl resource = (AtmosphereResourceImpl) webSocket.resource();
->>>>>>> 86392160
         if (resource == null) {
             logger.error("Invalid state. No AtmosphereResource has been suspended");
             return null;
@@ -132,11 +119,6 @@
      */
     @Override
     public void onOpen(WebSocket webSocket) {
-<<<<<<< HEAD
-        // eurk!!
-        this.resource = (AtmosphereResource<HttpServletRequest, HttpServletResponse>) webSocket.resource();
-=======
->>>>>>> 86392160
     }
 
     /**
@@ -151,11 +133,7 @@
      */
     @Override
     public void onError(WebSocket webSocket, WebSocketProcessor.WebSocketException t) {
-<<<<<<< HEAD
-        logger.error(t.getMessage() + " Status {} Message {}", t.response().getStatus(), t.response().getStatusMessage());
-=======
         logger.warn(t.getMessage() + " Status {} Message {}", t.response().getStatus(), t.response().getStatusMessage());
->>>>>>> 86392160
     }
 
     /**
