/*
* Copyright 2011 Jeanfrancois Arcand
*
* Licensed under the Apache License, Version 2.0 (the "License"); you may not
* use this file except in compliance with the License. You may obtain a copy of
* the License at
*
* http://www.apache.org/licenses/LICENSE-2.0
*
* Unless required by applicable law or agreed to in writing, software
* distributed under the License is distributed on an "AS IS" BASIS, WITHOUT
* WARRANTIES OR CONDITIONS OF ANY KIND, either express or implied. See the
* License for the specific language governing permissions and limitations under
* the License.
*/
package org.atmosphere.websocket.protocol;

import org.atmosphere.cpr.AtmosphereRequest;
import org.atmosphere.cpr.AtmosphereResource;
import org.atmosphere.cpr.AtmosphereServlet;
import org.atmosphere.websocket.WebSocket;
import org.atmosphere.cpr.AtmosphereResponse;
import org.atmosphere.websocket.WebSocketProcessor;
import org.atmosphere.websocket.WebSocketProtocol;
import org.slf4j.Logger;
import org.slf4j.LoggerFactory;

import javax.servlet.http.HttpServletRequest;
import javax.servlet.http.HttpServletResponse;

/**
 * Simple {@link org.atmosphere.websocket.WebSocketProcessor} that invoke the {@link org.atmosphere.cpr.Broadcaster#broadcast} API when a WebSocket message
 * is received.
 * <p/>
 * NOTE: If WebSocket frame are used the bytes will be decoded into a String, which reduce performance.
 *
 * @author Jeanfrancois Arcand
 */
public class EchoProtocol implements WebSocketProtocol {
    private static final Logger logger = LoggerFactory.getLogger(EchoProtocol.class);
<<<<<<< HEAD
    private AtmosphereResource<HttpServletRequest, HttpServletResponse> resource;
=======
>>>>>>> 86392160

    /**
     * {@inheritDoc}
     */
    @Override
    public AtmosphereRequest onMessage(WebSocket webSocket, String data) {
        logger.trace("broadcast String");
        webSocket.resource().getBroadcaster().broadcast(data);
        return null;
    }

    /**
     * {@inheritDoc}
     */
    @Override
    public AtmosphereRequest onMessage(WebSocket webSocket, byte[] data, int offset, int length) {
        logger.trace("broadcast byte");
        byte[] b = new byte[length];
        System.arraycopy(data, offset, b, 0, length);
        webSocket.resource().getBroadcaster().broadcast(b);
        return null;
    }

    /**
     * {@inheritDoc}
     */
    @Override
    public void configure(AtmosphereServlet.AtmosphereConfig config) {
    }

    /**
     * {@inheritDoc}
     */
    @Override
    public void onOpen(WebSocket webSocket) {
<<<<<<< HEAD
        // eurk!!
        this.resource = (AtmosphereResource<HttpServletRequest, HttpServletResponse>) webSocket.resource();
=======
>>>>>>> 86392160
    }

    /**
     * {@inheritDoc}
     */
    @Override
    public void onClose(WebSocket webSocket) {
    }

    /**
     * {@inheritDoc}
     */
    @Override
    public void onError(WebSocket webSocket, WebSocketProcessor.WebSocketException t) {
        logger.error(t.getMessage() + " Status {} Message {}", t.response().getStatus(), t.response().getStatusMessage());
    }

    /**
     * {@inheritDoc}
     */
    @Override
    public boolean inspectResponse() {
        return false;
    }

    /**
     * {@inheritDoc}
     */
    @Override
    public String handleResponse(AtmosphereResponse<?> res, String message) {
        // Should never be called
        return message;
    }

    @Override
    public byte[] handleResponse(AtmosphereResponse<?> res, byte[] message, int offset, int length) {
        // Should never be called
        return message;
    }

}<|MERGE_RESOLUTION|>--- conflicted
+++ resolved
@@ -38,10 +38,6 @@
  */
 public class EchoProtocol implements WebSocketProtocol {
     private static final Logger logger = LoggerFactory.getLogger(EchoProtocol.class);
-<<<<<<< HEAD
-    private AtmosphereResource<HttpServletRequest, HttpServletResponse> resource;
-=======
->>>>>>> 86392160
 
     /**
      * {@inheritDoc}
@@ -77,11 +73,6 @@
      */
     @Override
     public void onOpen(WebSocket webSocket) {
-<<<<<<< HEAD
-        // eurk!!
-        this.resource = (AtmosphereResource<HttpServletRequest, HttpServletResponse>) webSocket.resource();
-=======
->>>>>>> 86392160
     }
 
     /**
