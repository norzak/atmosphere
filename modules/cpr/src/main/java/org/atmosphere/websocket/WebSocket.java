/*
 *
 * DO NOT ALTER OR REMOVE COPYRIGHT NOTICES OR THIS HEADER.
 *
 * Copyright 2007-2008 Sun Microsystems, Inc. All rights reserved.
 *
 * The contents of this file are subject to the terms of either the GNU
 * General Public License Version 2 only ("GPL") or the Common Development
 * and Distribution License("CDDL") (collectively, the "License").  You
 * may not use this file except in compliance with the License. You can obtain
 * a copy of the License at https://glassfish.dev.java.net/public/CDDL+GPL.html
 * or glassfish/bootstrap/legal/LICENSE.txt.  See the License for the specific
 * language governing permissions and limitations under the License.
 *
 * When distributing the software, include this License Header Notice in each
 * file and include the License file at glassfish/bootstrap/legal/LICENSE.txt.
 * Sun designates this particular file as subject to the "Classpath" exception
 * as provided by Sun in the GPL Version 2 section of the License file that
 * accompanied this code.  If applicable, add the following below the License
 * Header, with the fields enclosed by brackets [] replaced by your own
 * identifying information: "Portions Copyrighted [year]
 * [name of copyright owner]"
 *
 * Contributor(s):
 *
 * If you wish your version of this file to be governed by only the CDDL or
 * only the GPL Version 2, indicate your decision by adding "[Contributor]
 * elects to include this software in this distribution under the [CDDL or GPL
 * Version 2] license."  If you don't indicate a single choice of license, a
 * recipient has the option to distribute your version of this file under
 * either the CDDL, the GPL Version 2 or to extend the choice of license to
 * its licensees as provided above.  However, if you add GPL Version 2 code
 * and therefore, elected the GPL Version 2 license, then the option applies
 * only if the new code is made subject to such option by the copyright
 * holder.
 */
package org.atmosphere.websocket;

<<<<<<< HEAD
import org.atmosphere.cpr.AtmosphereRequest;
import org.atmosphere.cpr.AtmosphereResource;
import org.atmosphere.cpr.AsyncIOWriter;
import org.atmosphere.cpr.AtmosphereResponse;

import javax.servlet.http.HttpServletRequest;
import java.io.IOException;
=======
import org.atmosphere.cpr.AsyncIOWriter;
import org.atmosphere.cpr.AtmosphereResource;

import javax.servlet.http.HttpServletRequest;
>>>>>>> c044f718

/**
 * Represent a portable WebSocket implementation which can be used to write message.
 *
 * @author Jeanfrancois Arcand
 */
public interface WebSocket extends AsyncIOWriter {

    public final static String WEBSOCKET_INITIATED = WebSocket.class.getName() + ".initiated";
    public final static String WEBSOCKET_SUSPEND = WebSocket.class.getName() + ".suspend";
    public final static String WEBSOCKET_RESUME = WebSocket.class.getName() + ".resume";

    /**
<<<<<<< HEAD
     * Close the underlying WebSocket connection
     * @throws IOException
     */
    void close() throws IOException;

    /**
=======
>>>>>>> c044f718
     * Return the current {@link AtmosphereResource} representing the underlying connection and the original
     * {@link HttpServletRequest}
     *
     * @return the current {@link AtmosphereResource}
     */
    AtmosphereResource<?, ?> resource();
}<|MERGE_RESOLUTION|>--- conflicted
+++ resolved
@@ -36,20 +36,10 @@
  */
 package org.atmosphere.websocket;
 
-<<<<<<< HEAD
-import org.atmosphere.cpr.AtmosphereRequest;
-import org.atmosphere.cpr.AtmosphereResource;
-import org.atmosphere.cpr.AsyncIOWriter;
-import org.atmosphere.cpr.AtmosphereResponse;
-
-import javax.servlet.http.HttpServletRequest;
-import java.io.IOException;
-=======
 import org.atmosphere.cpr.AsyncIOWriter;
 import org.atmosphere.cpr.AtmosphereResource;
 
 import javax.servlet.http.HttpServletRequest;
->>>>>>> c044f718
 
 /**
  * Represent a portable WebSocket implementation which can be used to write message.
@@ -63,15 +53,6 @@
     public final static String WEBSOCKET_RESUME = WebSocket.class.getName() + ".resume";
 
     /**
-<<<<<<< HEAD
-     * Close the underlying WebSocket connection
-     * @throws IOException
-     */
-    void close() throws IOException;
-
-    /**
-=======
->>>>>>> c044f718
      * Return the current {@link AtmosphereResource} representing the underlying connection and the original
      * {@link HttpServletRequest}
      *
