--- conflicted
+++ resolved
@@ -585,9 +585,6 @@
             {
                 log('debug', arguments);
             }
-<<<<<<< HEAD
-        },
-=======
         }
         ,
 
@@ -605,7 +602,6 @@
             jQuery.atmosphere.closeSuspendedConnection();
         }
 
->>>>>>> 28d84ecd
     }
 
 }();