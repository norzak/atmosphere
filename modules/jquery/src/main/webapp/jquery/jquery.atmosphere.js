--- conflicted
+++ resolved
@@ -28,35 +28,16 @@
     });
 
     return {
-<<<<<<< HEAD
         version : 0.8,
         requests : [],
         callbacks : [],
-=======
-        version : 0.9,
-        response : {
-            status: 200,
-            responseBody : '',
-            headers : [],
-            state : "messageReceived",
-            transport : "polling",
-
-            push : [],
-            error: null,
-            id : 0
-        },
-
-        request : {},
-        abordingConnection: false,
-        subscribed: true,
-        logLevel : 'info',
-        callbacks: [],
-        activeTransport : null,
-        websocket : null,
-        uuid : 0,
->>>>>>> d1ef6e15
 
         AtmosphereRequest : function(options) {
+
+            /**
+             * {Object} Request parameters.
+             * @private
+             */
             var _request = {
                 timeout: 300000,
                 method: 'GET',
@@ -88,6 +69,10 @@
                 readyState : 0
             };
 
+            /**
+             * {Object} Request's last response.
+             * @private
+             */
             var _response = {
                 status: 200,
                 responseBody : '',
@@ -99,19 +84,48 @@
                 id : 0
             };
 
+            /**
+             * {number} Request id.
+             * 
+             * @private
+             */
             var _uuid = 0;
 
+            /**
+             * {websocket} Opened web socket.
+             * 
+             * @private
+             */
             var _websocket = null;
+
+            /**
+             * {XMLHttpRequest, ActiveXObject} Opened ajax request (in case of
+             * http-streaming or long-polling)
+             * 
+             * @private
+             */
             var _activeRequest = null;
+
             var _ieStream = null;
 
             var _subscribed = true;
             var _requestCount = 0;
+
+            /**
+             * {boolean} If request is currently aborded.
+             * 
+             * @private
+             */
             var _abordingConnection = false;
 
             // Automatic call to subscribe
             _subscribe(options);
 
+            /**
+             * Initialize atmosphere request object.
+             * 
+             * @private
+             */
             function _init() {
                 _uuid = 0;
                 _subscribed = true;
@@ -123,203 +137,206 @@
                 _ieStream = null;
             }
 
+            /**
+             * Re-initialize atmosphere object.
+             * @private
+             */
+            function _reinit() {
+                _close();
+                _init();
+            }
+
+            /**
+             * Subscribe request using request transport. <br>
+             * If request is currently opened, this one will be closed.
+             * 
+             * @param {Object}
+             *            Request parameters.
+             * @private
+             */
             function _subscribe(options) {
-                _init();
-                _close();
+                _reinit();
+
                 _request = jQuery.extend(_request, options);
                 _uuid = jQuery.atmosphere.guid();
+
                 _execute();
             }
 
+            /**
+             * Check if web socket is supported (check for custom implementation
+             * provided by request object or browser implementation).
+             * 
+             * @returns {boolean} True if web socket is supported, false
+             *          otherwise.
+             * @private
+             */
+            function _supportWebsocket() {
+                return _request.webSocketImpl != null || window.WebSocket || window.MozWebSocket;
+            }
+
+            /**
+             * Open request using request transport. <br>
+             * If request transport is 'websocket' but websocket can't be
+             * opened, request will automatically reconnect using fallback
+             * transport.
+             * 
+             * @private
+             */
             function _execute() {
                 if (_request.transport != 'websocket') {
                     _executeRequest();
+
                 } else if (_request.transport == 'websocket') {
-                    if (_request.webSocketImpl == null && !window.WebSocket && !window.MozWebSocket) {
-                        jQuery.atmosphere.log(_request.logLevel, ["Websocket is not supported, using request.fallbackTransport ("
-                                                         + _request.fallbackTransport + ")"]);
-                        _request.transport = _request.fallbackTransport;
-                        _response.transport = _request.fallbackTransport;
-                        _executeRequest();
+                    if (!_supportWebsocket()) {
+                        jQuery.atmosphere.log(_request.logLevel, ["Websocket is not supported, using request.fallbackTransport (" + _request.fallbackTransport + ")"]);
+                        _reconnectWithFallbackTransport();
                     } else {
                         _executeWebSocket();
                     }
                 }
             }
 
-            function _jsonp() {
-                _response.push = function(url) {
-                    _request.callback = null;
-                    _publish(url, _request);
-                };
-
-                var url = _request.url;
-                var data = _request.data;
-                if (_request.attachHeadersAsQueryString) {
-                    url = _attachHeaders();
-                    url += "&X-Atmosphere-Post-Body=" + _request.data;
+            function _jsonp(request) {
+                var rq = _request;
+                if ((request != null) && (typeof(request) != 'undefined')) {
+                    rq = request;
+                }
+
+                var url = rq.url;
+                var data = rq.data;
+                if (rq.attachHeadersAsQueryString) {
+                    url = _attachHeaders(rq);
+                    if (data != '') {
+                        url += "&X-Atmosphere-Post-Body=" + data;
+                    }
                     data = '';
                 }
 
                 var jqxhr = jQuery.ajax({
                     url : url,
-                    type : _request.method,
+                    type : rq.method,
                     dataType: "jsonp",
                     error : function(jqXHR, textStatus, errorThrown) {
-                        _ieCallback(textStatus, "error", jqXHR.status, _request.transport);
+                    	if (jqXHR.status < 300) {
+                            _reconnect(jqxhr, rq);
+                        } else {
+                            _ieCallback(textStatus, "error", jqXHR.status, rq.transport);
+                        }
                     },
                     jsonp : "jsonpTransport",
                     success: function(json) {
-                        if (_request.executeCallbackBeforeReconnect) {
-                            _reconnect(jqxhr);
+                        if (rq.executeCallbackBeforeReconnect) {
+                            _reconnect(jqxhr, rq);
                         }
 
                         var msg = json.message;
                         if (msg != null && typeof msg != 'string') {
-                            msg = JSON.stringify(msg);
-                        }
-                        _ieCallback(msg, "messageReceived", 200, _request.transport);
-
-                        if (!_request.executeCallbackBeforeReconnect) {
-                            _reconnect(jqxhr);
+                            msg = jQuery.stringifyJSON(msg);
+                        }
+                        _ieCallback(msg, "messageReceived", 200, rq.transport);
+
+                        if (!rq.executeCallbackBeforeReconnect) {
+                            _reconnect(jqxhr, rq);
                         }
                     },
-                    data : _request.data,
+                    data : rq.data,
                     beforeSend : function(jqXHR) {
-                        _doRequest(jqXHR, false);
-                    }});
-            }
-
-            function _executeWebSocket() {
-                var webSocketSupported = false;
-
+                        _doRequest(jqXHR, rq, false);
+                    }
+                });
+            }
+
+            /**
+             * Build websocket object.
+             * 
+             * @param location
+             *            Web socket url.
+             * @returns {websocket} Web socket object.
+             * @private
+             */
+            function _getWebSocket(location) {
+                if (_request.webSocketImpl != null) {
+                    return _request.webSocketImpl;
+                } else {
+                    if (window.WebSocket) {
+                        return new WebSocket(location);
+                    } else {
+                        return new MozWebSocket(location);
+                    }
+                }
+            }
+
+            /**
+             * Build web socket url from request url.
+             * 
+             * @return {string} Web socket url (start with "ws" or "wss" for
+             *         secure web socket).
+             * @private
+             */
+            function _buildWebSocketUrl() {
                 var url = _request.url;
                 url = _attachHeaders();
-
-                var callback = _request.callback;
-
-<<<<<<< HEAD
-                jQuery.atmosphere.log(_request.logLevel, ["Invoking executeWebSocket"]);
-                _response.transport = "websocket";
-
                 if (url.indexOf("http") == -1 && url.indexOf("ws") == -1) {
                     url = jQuery.atmosphere.parseUri(document.location, url);
-                    if (_request.logLevel == 'debug') {
-                        jQuery.atmosphere.debug("Using URL: " + url);
-=======
-            var url = request.url;
-            var data = jQuery.atmosphere.request.data;
-            if (jQuery.atmosphere.request.attachHeadersAsQueryString) {
-                url = jQuery.atmosphere.attachHeaders(request);
-                if (data != "") {
-                    if (jQuery.atmosphere.request.data != '') {
-                        url += "&X-Atmosphere-Post-Body=" + jQuery.atmosphere.request.data;
-                    }
-                }
-                data = '';
-            }
-
-            var jqxhr = jQuery.ajax({
-                url : url,
-                type : request.method,
-                dataType: "jsonp",
-                error : function(jqXHR, textStatus, errorThrown) {
-                    if (jqXHR.status < 300) {
-                        jQuery.atmosphere.reconnect(jqxhr, request);
-                    } else {
-                        jQuery.atmosphere.ieCallback(textStatus, "error", jqXHR.status, request.transport);
-                    }
-                },
-                jsonp : "jsonpTransport",
-                success: function(json) {
-                    if (request.executeCallbackBeforeReconnect) {
-                        jQuery.atmosphere.reconnect(jqxhr, request);
->>>>>>> d1ef6e15
-                    }
-                }
-                var location = url.replace('http:', 'ws:').replace('https:', 'wss:');
-
-<<<<<<< HEAD
-                var websocket = null;
-                if (_request.webSocketImpl != null) {
-                    websocket = _request.webSocketImpl;
-                } else {
-                    if (window.WebSocket) {
-                        websocket = new WebSocket(location);
-                    } else {
-                        websocket = new MozWebSocket(location);
-=======
-                    var msg = json.message;
-                    if (msg != null && typeof msg != 'string') {
-                        msg = jQuery.stringifyJSON(msg);
->>>>>>> d1ef6e15
-                    }
-                }
-
-                _websocket = websocket;
-
-                _response.push = function (url) {
-                    var data;
-                    try {
-                        if (_request.webSocketUrl != null) {
-                            data = _request.webSocketPathDelimiter
-                                + _request.webSocketUrl
-                                + _request.webSocketPathDelimiter
-                                + _request.data;
-                        } else {
-                            data = _request.data;
-                        }
-
-                        _websocket.send(data);
-                    } catch (e) {
-                        jQuery.atmosphere.log(_request.logLevel, ["Websocket failed. Downgrading to Comet and resending " + data]);
-                        // Websocket is not supported, reconnect using the fallback transport.
-                        _request.transport = _request.fallbackTransport;
-                        _request.method = _request.fallbackMethod;
-                        _request.data = data;
-                        _response.transport = _request.fallbackTransport;
-                        _executeRequest();
-
-                        _websocket.onclose = function(message) {
-                        };
-                        websocket.close();
-                    }
-                };
-
-                websocket.onopen = function(message) {
-                    _subscribed = true;
+                }
+                return url.replace('http:', 'ws:').replace('https:', 'wss:');
+            }
+
+            /**
+             * Open web socket. <br>
+             * Automatically use fallback transport if web socket can't be
+             * opened.
+             * 
+             * @private
+             */
+            function _executeWebSocket() {
+                var webSocketOpened = false;
+
+                _response.transport = "websocket";
+
+                var location = _buildWebSocketUrl(_request.url);
+
+                jQuery.atmosphere.log(_request.logLevel, ["Invoking executeWebSocket"]);
+                if (_request.logLevel == 'debug') {
+                    jQuery.atmosphere.debug("Using URL: " + location);
+                }
+
+                _websocket = _getWebSocket(location);
+
+                _websocket.onopen = function(message) {
                     if (_request.logLevel == 'debug') {
                         jQuery.atmosphere.debug("Websocket successfully opened");
                     }
-                    webSocketSupported = true;
+
+                    _subscribed = true;
                     _response.state = 'opening';
+                    _response.responseBody = "";
                     _invokeCallback();
 
-                    if (_request.method == 'POST') {
-                        data = _request.data;
-                        _response.state = 'messageReceived';
-                        _websocket.send(_request.data);
-                    }
+                    webSocketOpened = true;
                 };
 
-                websocket.onmessage = function(message) {
+                _websocket.onmessage = function(message) {
                     if (message.data.indexOf("parent.callback") != -1) {
                         jQuery.atmosphere.log(_request.logLevel, ["parent.callback no longer supported with 0.8 version and up. Please upgrade"]);
                     }
+
                     _response.state = 'messageReceived';
                     _response.responseBody = message.data;
                     _invokeCallback();
                 };
 
-                websocket.onerror = function(message) {
+                _websocket.onerror = function(message) {
                     jQuery.atmosphere.warn("Websocket error, reason: " + message.reason);
+
                     _response.state = 'error';
                     _response.responseBody = "";
                     _response.status = 500;
                     _invokeCallback();
                 };
 
-                websocket.onclose = function(message) {
+                _websocket.onclose = function(message) {
                     var reason = message.reason;
                     if (reason === "") {
                         switch (message.code) {
@@ -350,144 +367,151 @@
                                 break;
                         }
                     }
+
                     jQuery.atmosphere.warn("Websocket closed, reason: " + reason);
                     jQuery.atmosphere.warn("Websocket closed, wasClean: " + message.wasClean);
 
-                    if (!webSocketSupported) {
-                        var data = _request.data;
-                        jQuery.atmosphere.log(_request.logLevel, ["Websocket failed. Downgrading to Comet and resending " + data]);
-
-                        // Websocket is not supported, reconnect using the fallback transport.
-                        _request.transport = _request.fallbackTransport;
-                        _request.method = _request.fallbackMethod;
-                        _request.data = data;
-                        _response.transport = _request.fallbackTransport;
-
-                        _executeRequest();
-
-                    } else if (_subscribed && _response.transport == 'websocket') {
+                    if (_abordingConnection) {
+                        _abordingConnection = false;
+                        jQuery.atmosphere.log(_request.logLevel, ["Websocket closed normally"]);
+
+                    } else if (!webSocketOpened) {
+                        jQuery.atmosphere.log(_request.logLevel, ["Websocket failed. Downgrading to Comet and resending"]);
+                        _reconnectWithFallbackTransport();
+
+                    } else if ((_subscribed) && (_response.transport == 'websocket')) {
                         if (_requestCount++ < _request.maxRequest) {
                             _request.requestCount = _requestCount;
-
                             _response.responseBody = "";
                             _executeWebSocket();
                         } else {
-                            jQuery.atmosphere.log(_request.logLevel, ["Websocket reconnect maximum try reached "
-                                                                      + _request.requestCount]);
+                            jQuery.atmosphere.log(_request.logLevel, ["Websocket reconnect maximum try reached " + _request.requestCount]);
                         }
                     }
                 };
             }
 
-            function _attachHeaders() {
-                var url = _request.url;
-
-                if (!_request.attachHeadersAsQueryString) {
+            /**
+             * Reconnect request with fallback transport. <br>
+             * Used in case websocket can't be opened.
+             * 
+             * @private
+             */
+            function _reconnectWithFallbackTransport() {
+                _request.transport = _request.fallbackTransport;
+                _request.method = _request.fallbackMethod;
+                _response.transport = _request.fallbackTransport;
+                _executeRequest();
+            }
+
+            /**
+             * Get url from request and attach headers to it.
+             * 
+             * @returns {Object} Request object, if undefined, _request object will be used.
+             * @private
+             */
+            function _attachHeaders(request) {
+            	var rq = _request;
+            	if ((request != null) && (typeof(request) != 'undefined')) {
+            		rq = request;
+            	}
+
+                var url = rq.url;
+
+                // If not enabled
+                if (!rq.attachHeadersAsQueryString) return url;
+
+                // If already added
+                if (url.indexOf("X-Atmosphere-Framework") != -1) {
                     return url;
                 }
 
                 url += "?X-Atmosphere-tracking-id=" + _uuid;
                 url += "&X-Atmosphere-Framework=" + jQuery.atmosphere.version;
-                url += "&X-Atmosphere-Transport=" + _request.transport;
+                url += "&X-Atmosphere-Transport=" + rq.transport;
                 url += "&X-Cache-Date=" + new Date().getTime();
 
-                if (_request.contentType != '') {
-                    url += "&Content-Type=" + _request.contentType;
-                }
-
-                for (var x in _request.headers) {
-                    url += "&" + x + "=" + _request.headers[x];
+                if (rq.contentType != '') {
+                    url += "&Content-Type=" + rq.contentType;
+                }
+
+                for (var x in rq.headers) {
+                    url += "&" + x + "=" + rq.headers[x];
                 }
 
                 return url;
             }
 
-            function _executeRequest() {
+            /**
+             * Build ajax request. <br>
+             * Ajax Request is an XMLHttpRequest object, except for IE6 where
+             * ajax request is an ActiveXObject.
+             * 
+             * @return {XMLHttpRequest, ActiveXObject} Ajax request.
+             * @private
+             */
+            function _buildAjaxRequest() {
+                var ajaxRequest;
+                if (jQuery.browser.msie) {
+                    var activexmodes = ["Msxml2.XMLHTTP", "Microsoft.XMLHTTP"];
+                    for (var i = 0; i < activexmodes.length; i++) {
+                        try {
+                            ajaxRequest = new ActiveXObject(activexmodes[i]);
+                        } catch(e) { }
+                    }
+
+                } else if (window.XMLHttpRequest) {
+                    ajaxRequest = new XMLHttpRequest();
+                }
+                return ajaxRequest;
+            }
+
+            /**
+             * Execute ajax request. <br>
+             * @param {Object} request Request parameters, if undefined _request object will be used.
+             * @private
+             */
+            function _executeRequest(request) {
+                var rq = _request;
+                if ((request != null) || (typeof(request) != 'undefined')) {
+                    rq = request;
+                }
+
                 // CORS fake using JSONP
-                if (_request.transport == 'jsonp' || (_request.enableXDR && jQuery.atmosphere.checkCORSSupport())) {
-                    _jsonp();
+                if ((rq.transport == 'jsonp') || ((rq.enableXDR) && (jQuery.atmosphere.checkCORSSupport()))) {
+                    _jsonp(rq);
                     return;
                 }
 
-                if (_request.transport == 'streaming') {
-                    if (jQuery.browser.msie) {
-                        _request.enableXDR && window.XDomainRequest ? _ieXDR() : _ieStreaming();
-                        return;
-                    }
-                }
-
-                if (_request.enableXDR && window.XDomainRequest) {
-                    _ieXDR();
+                if ((rq.transport == 'streaming') && (jQuery.browser.msie)) {
+                    rq.enableXDR && window.XDomainRequest ? _ieXDR(rq) : _ieStreaming(rq);
                     return;
                 }
 
-                if (_request.requestCount++ < _request.maxRequest) {
-                    _response.push = function (url) {
-                        _request.callback = null;
-                        _publish(url, _request);
-                    };
-
-<<<<<<< HEAD
-                    if (_request.transport != 'polling') {
-                        _response.transport = _request.transport;
-=======
-                    // Remote server disconnected us, reconnect.
-                    if (request.transport == 'streaming'
-                        && (request.readyState > 2
-                        && ajaxRequest.readyState == 4)) {
-
-                        request.readyState = 0;
-                        request.lastIndex = 0;
-
-                        jQuery.atmosphere.reconnect(ajaxRequest, jQuery.atmosphere.request, true);
-                        return;
->>>>>>> d1ef6e15
-                    }
-
-<<<<<<< HEAD
-                    var ajaxRequest;
+                if ((rq.enableXDR) && (window.XDomainRequest)) {
+                    _ieXDR(rq);
+                    return;
+                }
+
+                if (rq.requestCount++ < rq.maxRequest) {
+                    var ajaxRequest = _buildAjaxRequest();
+                    _doRequest(ajaxRequest, rq, true);
+
+                    if (rq.suspend) {
+                        _activeRequest = ajaxRequest;
+                    }
+
+                    if (rq.transport != 'polling') {
+                        _response.transport = rq.transport;
+                    }
+
                     var error = false;
-                    if (jQuery.browser.msie) {
-                        var activexmodes = ["Msxml2.XMLHTTP", "Microsoft.XMLHTTP"];
-                        for (var i = 0; i < activexmodes.length; i++) {
-                            try {
-                                ajaxRequest = new ActiveXObject(activexmodes[i]);
-                            }
-                            catch(e) {
-                            }
-                        }
-                    } else if (window.XMLHttpRequest) {
-                        ajaxRequest = new XMLHttpRequest();
-=======
-                    if (ajaxRequest.readyState == 4) {
-                        if (jQuery.browser.msie) {
-                            update = true;
-                        } else if (request.transport == 'streaming') {
-                            update = true;
-                        } else if (request.transport == 'long-polling') {
-                            update = true;
-                            clearTimeout(request.id);
-                        }
-                    } else if (!jQuery.browser.msie && ajaxRequest.readyState == 3 && ajaxRequest.status == 200 && request.transport != 'long-polling') {
-                        update = true;
-                    } else {
-                        clearTimeout(request.id);
->>>>>>> d1ef6e15
-                    }
-
-                    if (_request.suspend) {
-                        _activeRequest = ajaxRequest;
-                    }
-
-                    _doRequest(ajaxRequest, true);
-
                     if (!jQuery.browser.msie) {
                         ajaxRequest.onerror = function() {
                             error = true;
                             try {
                                 _response.status = XMLHttpRequest.status;
-                            }
-                            catch(e) {
+                            } catch(e) {
                                 _response.status = 404;
                             }
 
@@ -507,41 +531,47 @@
                         var update = false;
 
                         // Remote server disconnected us, reconnect.
-                        if (_request.transport != 'polling' && (_request.readyState == 2 && ajaxRequest.readyState == 4)) {
-                            _reconnect(ajaxRequest);
-                        }
-                        _request.readyState = ajaxRequest.readyState;
+                        if (rq.transport == 'streaming'
+                            && (rq.readyState > 2
+                            && ajaxRequest.readyState == 4)) {
+
+                            rq.readyState = 0;
+                            rq.lastIndex = 0;
+
+                            _reconnect(ajaxRequest, rq, true);
+                            return;
+                        }
+
+                        rq.readyState = ajaxRequest.readyState;
 
                         if (ajaxRequest.readyState == 4) {
-                            if (jQuery.browser.msie) {
+                        	if (jQuery.browser.msie) {
                                 update = true;
-                            } else if (_request.transport == 'streaming') {
+                            } else if (rq.transport == 'streaming') {
                                 update = true;
+                            } else if (rq.transport == 'long-polling') {
+                                update = true;
+                                clearTimeout(rq.id);
                             }
-                        } else if (!jQuery.browser.msie && ajaxRequest.readyState == 3 && ajaxRequest.status == 200) {
+
+                        } else if (!jQuery.browser.msie && ajaxRequest.readyState == 3 && ajaxRequest.status == 200 && rq.transport != 'long-polling') {
                             update = true;
+
                         } else {
-                            clearTimeout(_request.id);
-                        }
-
-<<<<<<< HEAD
+                            clearTimeout(rq.id);
+                        }
+
                         if (update) {
                             var responseText = ajaxRequest.responseText;
-                            this.previousLastIndex = _request.lastIndex;
-                            if (_request.transport == 'streaming') {
-                                _response.responseBody = responseText.substring(_request.lastIndex, responseText.length);
+                            this.previousLastIndex = rq.lastIndex;
+                            if (rq.transport == 'streaming') {
+                                _response.responseBody = responseText.substring(rq.lastIndex, responseText.length);
                                 _response.isJunkEnded = true;
-=======
-                        if (request.executeCallbackBeforeReconnect) {
-                            jQuery.atmosphere.reconnect(ajaxRequest, request, false);
-                        }
->>>>>>> d1ef6e15
-
-                                if (_request.lastIndex == 0 && _response.responseBody.indexOf("<!-- Welcome to the Atmosphere Framework.") != -1) {
+
+                                if (rq.lastIndex == 0 && _response.responseBody.indexOf("<!-- Welcome to the Atmosphere Framework.") != -1) {
                                     _response.isJunkEnded = false;
                                 }
 
-<<<<<<< HEAD
                                 if (!_response.isJunkEnded) {
                                     var endOfJunk = "<!-- EOD -->";
                                     var endOfJunkLenght = endOfJunk.length;
@@ -553,13 +583,13 @@
                                         junkForWebkit = true;
                                     }
                                 } else {
-                                    _response.responseBody = responseText.substring(_request.lastIndex, responseText.length);
+                                    _response.responseBody = responseText.substring(rq.lastIndex, responseText.length);
                                 }
-                                _request.lastIndex = responseText.length;
+                                rq.lastIndex = responseText.length;
 
                                 if (jQuery.browser.opera) {
                                     jQuery.atmosphere.iterate(function() {
-                                        if (ajaxRequest.responseText.length > _request.lastIndex) {
+                                        if (ajaxRequest.responseText.length > rq.lastIndex) {
                                             try {
                                                 _response.status = ajaxRequest.status;
                                                 _response.headers = ajaxRequest.getAllResponseHeaders();
@@ -568,14 +598,14 @@
                                                 _response.status = 404;
                                             }
                                             _response.state = "messageReceived";
-                                            _response.responseBody = ajaxRequest.responseText.substring(_request.lastIndex);
-                                            _request.lastIndex = ajaxRequest.responseText.length;
+                                            _response.responseBody = ajaxRequest.responseText.substring(rq.lastIndex);
+                                            rq.lastIndex = ajaxRequest.responseText.length;
 
                                             _invokeCallback();
-                                            if ((_request.transport == 'streaming') && (ajaxRequest.responseText.length > _request.maxStreamingLength)) {
+                                            if ((rq.transport == 'streaming') && (ajaxRequest.responseText.length > rq.maxStreamingLength)) {
                                                 // Close and reopen connection on large data received
                                                 ajaxRequest.abort();
-                                                _doRequest(ajaxRequest, true);
+                                                _doRequest(ajaxRequest, rq, true);
                                             }
                                         }
                                     }, 0);
@@ -586,93 +616,88 @@
                                 }
                             } else {
                                 _response.responseBody = responseText;
-                                _request.lastIndex = responseText.length;
+                                rq.lastIndex = responseText.length;
                             }
 
                             try {
                                 _response.status = ajaxRequest.status;
                                 _response.headers = ajaxRequest.getAllResponseHeaders();
-                            }
-                            catch(e) {
+                            } catch(e) {
                                 _response.status = 404;
                             }
 
-                            if (_request.suspend) {
+                            if (rq.suspend) {
                                 _response.state = "messageReceived";
                             } else {
                                 _response.state = "messagePublished";
                             }
 
-                            if (_request.executeCallbackBeforeReconnect) {
-                                _reconnect(ajaxRequest);
+                            if (rq.executeCallbackBeforeReconnect) {
+                                _reconnect(ajaxRequest, rq, false);
                             }
 
                             // For backward compatibility with Atmosphere < 0.8
                             if (_response.responseBody.indexOf("parent.callback") != -1) {
-                                jQuery.atmosphere.log(_request.logLevel, ["parent.callback no longer supported with 0.8 version and up. Please upgrade"]);
+                                jQuery.atmosphere.log(rq.logLevel, ["parent.callback no longer supported with 0.8 version and up. Please upgrade"]);
                             }
                             _invokeCallback();
 
-                            if (!_request.executeCallbackBeforeReconnect) {
-                                _reconnect(ajaxRequest);
+                            if (!rq.executeCallbackBeforeReconnect) {
+                                _reconnect(ajaxRequest, rq, false);
                             }
 
-                            if ((_request.transport == 'streaming') && (responseText.length > _request.maxStreamingLength)) {
+                            if ((rq.transport == 'streaming') && (responseText.length > rq.maxStreamingLength)) {
                                 // Close and reopen connection on large data received
                                 ajaxRequest.abort();
-                                _doRequest(ajaxRequest, true);
+                                _doRequest(ajaxRequest, rq, true);
                             }
-=======
-                        if (!request.executeCallbackBeforeReconnect) {
-                            jQuery.atmosphere.reconnect(ajaxRequest, request, false);
->>>>>>> d1ef6e15
                         }
                     };
-                    ajaxRequest.send(_request.data);
-
-                    if (_request.suspend) {
-                        _request.id = setTimeout(function() {
+                    ajaxRequest.send(rq.data);
+
+                    if (rq.suspend) {
+                        rq.id = setTimeout(function() {
                             ajaxRequest.abort();
-                            _subscribe(_request);
-
-                        }, _request.timeout);
+                            _subscribe(rq);
+
+                        }, rq.timeout);
                     }
                     _subscribed = true;
+
                 } else {
-                    jQuery.atmosphere.log(_request.logLevel, ["Max re-connection reached."]);
-                }
-            }
-
-            function _doRequest(ajaxRequest, create) {
+                    jQuery.atmosphere.log(rq.logLevel, ["Max re-connection reached."]);
+                }
+            }
+
+            /**
+             * Do ajax request.
+             * @param ajaxRequest Ajax request.
+             * @param request Request parameters.
+             * @param create If ajax request has to be open.
+             */
+            function _doRequest(ajaxRequest, request, create) {
                 // Prevent Android to cache request
-                var url = jQuery.atmosphere.prepareURL(_request.url);
+                var url = jQuery.atmosphere.prepareURL(request.url);
 
                 if (create) {
-                    ajaxRequest.open(_request.method, url, true);
+                    ajaxRequest.open(request.method, url, true);
                 }
                 ajaxRequest.setRequestHeader("X-Atmosphere-Framework", jQuery.atmosphere.version);
-                ajaxRequest.setRequestHeader("X-Atmosphere-Transport", _request.transport);
+                ajaxRequest.setRequestHeader("X-Atmosphere-Transport", request.transport);
                 ajaxRequest.setRequestHeader("X-Cache-Date", new Date().getTime());
 
                 if (_request.contentType != '') {
-                    ajaxRequest.setRequestHeader("Content-Type", _request.contentType);
+                    ajaxRequest.setRequestHeader("Content-Type", request.contentType);
                 }
                 ajaxRequest.setRequestHeader("X-Atmosphere-tracking-id", _uuid);
 
-                for (var x in _request.headers) {
-                    ajaxRequest.setRequestHeader(x, _request.headers[x]);
-                }
-            }
-<<<<<<< HEAD
-=======
-
-            ajaxRequest.setRequestHeader("X-Atmosphere-Framework", jQuery.atmosphere.version);
-            ajaxRequest.setRequestHeader("X-Atmosphere-Transport", request.transport);
-            ajaxRequest.setRequestHeader("X-Cache-Date", new Date().getTime());
->>>>>>> d1ef6e15
-
-            function _reconnect(ajaxRequest) {
-                if (_request.suspend && ajaxRequest.status == 200 && _request.transport != 'streaming') {
+                for (var x in request.headers) {
+                    ajaxRequest.setRequestHeader(x, request.headers[x]);
+                }
+            }
+
+            function _reconnect(ajaxRequest, request, force) {
+            	if (force || (request.suspend && ajaxRequest.status == 200 && request.transport != 'streaming' && _subscribed)) {
                     _request.method = 'GET';
                     _request.data = "";
                     _executeRequest();
@@ -680,34 +705,22 @@
             }
 
             // From jquery-stream, which is APL2 licensed as well.
-            function ieXDR() {
-                _ieStream = _configureXDR();
+            function _ieXDR(request) {
+                _ieStream = _configureXDR(request);
                 _ieStream.open();
             }
 
-<<<<<<< HEAD
             // From jquery-stream
-            function configureXDR() {
+            function _configureXDR(request) {
+                var rq = _request;
+                if ((request != null) && (typeof(request) != 'undefined')) {
+                    rq = request;
+                }
+
                 var lastMessage = "";
-                var transport = _request.transport;
+                var transport = rq.transport;
                 var lastIndex = 0;
-=======
-        reconnect : function (ajaxRequest, request, force) {
-            jQuery.atmosphere.request = request;
-            if (force || (request.suspend && ajaxRequest.status == 200 && request.transport != 'streaming' && jQuery.atmosphere.subscribed)) {
-                jQuery.atmosphere.request.method = 'GET';
-                jQuery.atmosphere.request.data = "";
-                jQuery.atmosphere.executeRequest();
-            }
-        },
->>>>>>> d1ef6e15
-
-                _response.push = function(url) {
-                    _request.callback = null;
-                    _publish(url, _request);
-                };
-
-<<<<<<< HEAD
+
                 var xdrCallback = function (xdr) {
                     var responseBody = xdr.responseText;
                     var isJunkEnded = false;
@@ -715,20 +728,6 @@
                     if (responseBody.indexOf("<!-- Welcome to the Atmosphere Framework.") != -1) {
                         isJunkEnded = true;
                     }
-=======
-            // If not enabled
-            if (!request.attachHeadersAsQueryString) return url;
-
-            // If already added
-            if (url.indexOf("X-Atmosphere-Framework") != -1) {
-                return url;
-            }
-
-            url += "?X-Atmosphere-tracking-id=" + jQuery.atmosphere.uuid;
-            url += "&X-Atmosphere-Framework=" + jQuery.atmosphere.version;
-            url += "&X-Atmosphere-Transport=" + request.transport;
-            url += "&X-Cache-Date=" + new Date().getTime();
->>>>>>> d1ef6e15
 
                     if (isJunkEnded) {
                         var endOfJunk = "<!-- EOD -->";
@@ -743,7 +742,7 @@
                 };
 
                 var xdr = new window.XDomainRequest();
-                var rewriteURL = _request.rewriteURL || function(url) {
+                var rewriteURL = rq.rewriteURL || function(url) {
                     // Maintaining session by rewriting URL
                     // http://stackoverflow.com/questions/6453779/maintaining-session-by-rewriting-url
                     var rewriters = {
@@ -763,13 +762,8 @@
                         }
                     }
 
-<<<<<<< HEAD
                     return url;
                 };
-=======
-        configureIE : function() {
-            var stop, doc = new window.ActiveXObject("htmlfile");
->>>>>>> d1ef6e15
 
                 // Handles open and message event
                 xdr.onprogress = function() {
@@ -784,68 +778,63 @@
                     if (lastMessage != xdr.responseText) {
                         xdrCallback(xdr);
                     }
-
-                    _reconnect(xdr);
+                    if (rq.transport == "long-polling") {
+                        _executeRequest();
+                    }
                 };
 
-<<<<<<< HEAD
                 return {
                     open: function() {
-                        var url = _attachHeaders();
-                        if (_request.method == 'POST') {
-                            url += "&X-Atmosphere-Post-Body=" + _request.data;
-                        }
-                        xdr.open(_request.method, rewriteURL(url));
+                    	if (rq.method == 'POST') {
+                    		rq.attachHeadersAsQueryString = true;
+                    	}
+                        var url = _attachHeaders(rq);
+                        if (rq.method == 'POST') {
+                            url += "&X-Atmosphere-Post-Body=" + rq.data;
+                        }
+                        xdr.open(rq.method, rewriteURL(url));
                         xdr.send();
                     },
                     close: function() {
                         xdr.abort();
                         _ieCallback(xdr.responseText, "closed", 200, transport);
-=======
-            if (request.transport != 'polling') {
-                jQuery.atmosphere.response.transport = request.transport;
-            }
-            return {
-                open: function() {
-                    var iframe = doc.createElement("iframe");
-                    if (request.method == 'POST') {
-                        url = jQuery.atmosphere.attachHeaders(request);
-                        if (jQuery.atmosphere.request.data != '') {
-                            url += "&X-Atmosphere-Post-Body=" + jQuery.atmosphere.request.data;
-                        }
->>>>>>> d1ef6e15
                     }
                 };
             }
 
             // From jquery-stream, which is APL2 licensed as well.
-            function _ieStreaming() {
-                _ieStream = _configureIE();
+            function _ieStreaming(request) {
+                _ieStream = _configureIE(request);
                 _ieStream.open();
             }
 
-            function _configureIE() {
+            function _configureIE(request) {
+                var rq = _request;
+                if ((request != null) && (typeof(request) != 'undefined')) {
+                    rq = request;
+                }
+
                 var stop;
                 var doc = new window.ActiveXObject("htmlfile");
 
                 doc.open();
                 doc.close();
 
-                var url = _request.url;
-                _response.push = function(url) {
-                    _request.callback = null;
-                    _publish(url, _request);
-                };
-
-                if (_request.transport != 'polling') {
-                    _response.transport = _request.transport;
-                }
+                var url = rq.url;
+
+                if (rq.transport != 'polling') {
+                    _response.transport = rq.transport;
+                }
+
                 return {
                     open: function() {
                         var iframe = doc.createElement("iframe");
-                        if (_request.method == 'POST') {
-                            url = _attachHeaders(_request);
-                            url += "&X-Atmosphere-Post-Body=" + _request.data;
+
+                        if (rq.method == 'POST') {
+                            url = _attachHeaders(rq);
+                            if (rq.data != '') {
+                                url += "&X-Atmosphere-Post-Body=" + rq.data;
+                            }
                         }
 
                         // Finally attach a timestamp to prevent Android and IE caching.
@@ -862,13 +851,12 @@
                                 return;
                             }
 
-<<<<<<< HEAD
                             // Detects connection failure
                             if (cdoc.readyState === "complete") {
                                 try {
                                     jQuery.noop(cdoc.fileSize);
                                 } catch(e) {
-                                    _ieCallback("Connection Failure", "error", 500, _request.transport);
+                                    _ieCallback("Connection Failure", "error", 500, rq.transport);
                                     return false;
                                 }
                             }
@@ -877,49 +865,34 @@
                             var readResponse = function() {
                                 // Clones the element not to disturb the original one
                                 var clone = res.cloneNode(true);
-=======
-                        var res = cdoc.body ? cdoc.body.lastChild : cdoc, readResponse = function() {
-                            // Clones the element not to disturb the original one
-                            var clone = res.cloneNode(true);
->>>>>>> d1ef6e15
-
-                            // If the last character is a carriage return or a line feed, IE ignores it in the innerText property
-                            // therefore, we add another non-newline character to preserve it
-                            clone.appendChild(cdoc.createTextNode("."));
-
-                            var text = clone.innerText;
-                            var isJunkEnded = true;
-
-                            if (text.indexOf("<!-- Welcome to the Atmosphere Framework.") == -1) {
-                                isJunkEnded = false;
-                            }
-
-                            if (isJunkEnded) {
-                                var endOfJunk = "<!-- EOD -->";
-                                var endOfJunkLenght = endOfJunk.length;
-                                var junkEnd = text.indexOf(endOfJunk) + endOfJunkLenght;
-
-                                text = text.substring(junkEnd);
-                            }
-                            return text.substring(0, text.length - 1);
-                        };
-
-<<<<<<< HEAD
+
+                                // If the last character is a carriage return or a line feed, IE ignores it in the innerText property
+                                // therefore, we add another non-newline character to preserve it
+                                clone.appendChild(cdoc.createTextNode("."));
+
+                                var text = clone.innerText;
+                                var isJunkEnded = true;
+
+                                if (text.indexOf("<!-- Welcome to the Atmosphere Framework.") == -1) {
+                                    isJunkEnded = false;
+                                }
+
+                                if (isJunkEnded) {
+                                    var endOfJunk = "<!-- EOD -->";
+                                    var endOfJunkLenght = endOfJunk.length;
+                                    var junkEnd = text.indexOf(endOfJunk) + endOfJunkLenght;
+
+                                    text = text.substring(junkEnd);
+                                }
+                                return text.substring(0, text.length - 1);
+                            };
+
                             //To support text/html content type
                             if (!jQuery.nodeName(res, "pre")) {
                                 // Injects a plaintext element which renders text without interpreting the HTML and cannot be stopped
                                 // it is deprecated in HTML5, but still works
                                 var head = cdoc.head || cdoc.getElementsByTagName("head")[0] || cdoc.documentElement || cdoc;
                                 var script = cdoc.createElement("script");
-=======
-                        //To support text/html content type
-                        if (!jQuery.nodeName(res, "pre")) {
-                            // Injects a plaintext element which renders text without interpreting the HTML and cannot be stopped
-                            // it is deprecated in HTML5, but still works
-                            var head = cdoc.head || cdoc.getElementsByTagName("head")[0] || cdoc.documentElement || cdoc, script = cdoc.createElement("script");
-
-                            script.text = "document.write('<plaintext>')";
->>>>>>> d1ef6e15
 
                                 script.text = "document.write('<plaintext>')";
 
@@ -931,81 +904,22 @@
                             }
 
                             // Handles open event
-                            _ieCallback(readResponse(), "messageReceived", 200, _request.transport);
-
-<<<<<<< HEAD
+                            _ieCallback(readResponse(), "opening", 200, rq.transport);
+
                             // Handles message and close event
                             stop = jQuery.atmosphere.iterate(function() {
                                 var text = readResponse();
-                                if (text.length > _request.lastIndex) {
+                                if (text.length > rq.lastIndex) {
                                     _response.status = 200;
-                                    _ieCallback(text, "messageReceived", 200, _request.transport);
+                                    _ieCallback(text, "messageReceived", 200, rq.transport);
 
                                     // Empties response every time that it is handled
                                     res.innerText = "";
-                                    _request.lastIndex = 0;
+                                    rq.lastIndex = 0;
                                 }
-=======
-                close: function() {
-                    if (stop) {
-                        stop();
-                    }
-
-                    doc.execCommand("Stop");
-                    jQuery.atmosphere.ieCallback("", "closed", 200, request.transport);
-                }
-
-            };
-        },
-
-        ieCallback : function(messageBody, state, errorCode, transport) {
-            var response = jQuery.atmosphere.response;
-            response.transport = transport;
-            response.status = errorCode;
-            response.responseBody = messageBody;
-            response.state = state;
-
-            jQuery.atmosphere.invokeCallback(response);
-        }
-        ,
-
-        // From jquery-stream, which is APL2 licensed as well.
-        ieXDR : function() {
-            ieStream = jQuery.atmosphere.configureXDR();
-            ieStream.open();
-        },
-
-        // From jquery-stream
-        configureXDR: function() {
-            var lastMessage = "";
-            var transport = jQuery.atmosphere.request.transport;
-            var lastIndex = 0;
-            var request = jQuery.atmosphere.request;
-
-            jQuery.atmosphere.response.push = function(url) {
-                jQuery.atmosphere.request.method = 'POST';
-                jQuery.atmosphere.request.enableXDR = true;
-                jQuery.atmosphere.request.attachHeadersAsQueryString = true;
-                jQuery.atmosphere.request.callback = null;
-                jQuery.atmosphere.publish(url, null, jQuery.atmosphere.request);
-            };
-
-            var xdrCallback = function (xdr) {
-                var responseBody = xdr.responseText;
-                var isJunkEnded = false;
-
-                if (responseBody.indexOf("<!-- Welcome to the Atmosphere Framework.") != -1) {
-                    isJunkEnded = true;
-                }
-
-                if (isJunkEnded) {
-                    var endOfJunk = "<!-- EOD -->";
-                    var endOfJunkLenght = endOfJunk.length;
-                    var junkEnd = responseBody.indexOf(endOfJunk) + endOfJunkLenght;
->>>>>>> d1ef6e15
 
                                 if (cdoc.readyState === "complete") {
-                                    _ieCallback("", "completed", 200, _request.transport);
+                                    _ieCallback("", "completed", 200, rq.transport);
                                     return false;
                                 }
                             }, null);
@@ -1014,23 +928,78 @@
                         });
                     },
 
-<<<<<<< HEAD
                     close: function() {
                         if (stop) {
                             stop();
                         }
 
                         doc.execCommand("Stop");
-                        _ieCallback("", "closed", 200, _request.transport);
+                        _ieCallback("", "closed", 200, rq.transport);
                     }
                 };
             }
 
-            function _publish(url, request) {
-                _request = jQuery.extend({
+            /**
+             * Send message. <br>
+             * Will be automatically dispatch to other connected.
+             * 
+             * @param {Object,
+             *            string} Message to send.
+             * @private
+             */
+            function _push(message) {
+                if (_activeRequest != null) {
+                    _pushAjaxMessage(message);
+                } else if (_ieStream != null) {
+                    _pushIE(message);
+                } else if (_websocket != null) {
+                    _pushWebSocket(message);
+                }
+            }
+
+            /**
+             * Send a message using currently opened ajax request (using
+             * http-streaming or long-polling). <br>
+             * 
+             * @param {string, Object} Message to send. This is an object, string
+             *            message is saved in data member.
+             * @private
+             */
+            function _pushAjaxMessage(message) {
+                var rq = _getPushRequest(message);
+                _executeRequest(rq);
+            }
+
+            /**
+             * Send a message using currently opened ie streaming (using
+             * http-streaming or long-polling). <br>
+             * 
+             * @param {string, Object} Message to send. This is an object, string
+             *            message is saved in data member.
+             * @private
+             */
+            function _pushIE(message) {
+                _pushAjaxMessage(message);
+            }
+
+            /**
+             * Build request use to push message using method 'POST' <br>.
+             * Transport is defined as 'polling' and 'suspend' is set to false.
+             * 
+             * @return {Object} Request object use to push message.
+             * @private
+             */
+            function _getPushRequest(message) {
+            	var msg = message;
+            	if (typeof(msg) == 'object') {
+            		msg = message.data;
+            	}
+
+                var rq = {
                     connected: false,
                     timeout: 60000,
                     method: 'POST',
+                    url: _request.url,
                     contentType : '',
                     headers: {},
                     cache: true,
@@ -1038,121 +1007,68 @@
                     ifModified: false,
                     callback: null,
                     dataType: '',
-                    url : url,
-                    data : '',
+                    data : msg,
                     suspend : false,
                     maxRequest : 60,
                     logLevel : 'info',
                     requestCount : 0,
                     transport: 'polling'
-                }, request);
-
-                _uuid = jQuery.atmosphere.guid();
-
-                _request.transport = 'polling';
-                if (_request.transport != 'websocket') {
-                    _executeRequest();
-                } else if (_request.transport == 'websocket') {
-                    if (!window.WebSocket && !window.MozWebSocket) {
-                        alert("WebSocket not supported by this browser");
-                    }
-                    else {
-                        _executeWebSocket();
-                    }
-=======
-            var xdr = new window.XDomainRequest(), rewriteURL = jQuery.atmosphere.request.rewriteURL || function(url) {
-                // Maintaining session by rewriting URL
-                // http://stackoverflow.com/questions/6453779/maintaining-session-by-rewriting-url
-                var rewriters = {
-                    JSESSIONID: function(sid) {
-                        return url.replace(/;jsessionid=[^\?]*|(\?)|$/, ";jsessionid=" + sid + "$1");
-                    },
-                    PHPSESSID: function(sid) {
-                        return url.replace(/\?PHPSESSID=[^&]*&?|\?|$/, "?PHPSESSID=" + sid + "&").replace(/&$/, "");
-                    }
                 };
 
-                for (var name in rewriters) {
-                    // Finds session id from cookie
-                    var matcher = new RegExp("(?:^|;\\s*)" + encodeURIComponent(name) + "=([^;]*)").exec(document.cookie);
-                    if (matcher) {
-                        return rewriters[name](matcher[1]);
-                    }
-                }
-
-                return url;
-            };
-
-            // Handles open and message event
-            xdr.onprogress = function() {
-                xdrCallback(xdr);
-                lastMessage = xdr.responseText;
-            };
-            // Handles error event
-            xdr.onerror = function() {
-                jQuery.atmosphere.ieCallback(xdr.responseText, "error", 500, transport);
-            };
-            // Handles close event
-            xdr.onload = function() {
-                if (lastMessage != xdr.responseText) {
-                    xdrCallback(xdr);
->>>>>>> d1ef6e15
-                }
-            }
-
-<<<<<<< HEAD
+                return rq;
+            }
+
+            /**
+             * Send a message using currently opened websocket. <br>
+             * 
+             * @param {string, Object}
+             *            Message to send. This is an object, string message is
+             *            saved in data member.
+             */
+            function _pushWebSocket(message) {
+                var data;
+                try {
+                    if (_request.webSocketUrl != null) {
+                        data = _request.webSocketPathDelimiter
+                            + _request.webSocketUrl
+                            + _request.webSocketPathDelimiter
+                            + message;
+                    } else {
+                        data = message.data;
+                    }
+
+                    _websocket.send(data);
+
+                } catch (e) {
+                    jQuery.atmosphere.log(_request.logLevel, ["Websocket failed. Downgrading to Comet and resending " + data]);
+
+                    _websocket.onclose = function(message) {
+                    };
+                    _websocket.close();
+
+                    _reconnectWithFallbackTransport();
+                    _pushAjaxMessage(message);
+                }
+            }
+
             function _ieCallback(messageBody, state, errorCode, transport) {
-                var response = _response;
-                response.transport = transport;
-                response.status = errorCode;
-                response.responseBody = messageBody;
-                response.state = state;
-
-                _invokeCallback(response);
-            }
-
-            function _invokeCallback(response) {
-            	console.log("[DEBUG] Invoke callbacks");
-                var rsp = _response;
-                if (typeof(response) != 'undefined') {
-                    rsp = response;
-=======
-                if (transport == "long-polling") {
-                    jQuery.atmosphere.request.method = 'GET';
-                    jQuery.atmosphere.request.data = "";
-                    jQuery.atmosphere.request.transport = transport;
-                    jQuery.atmosphere.executeRequest();
-                }
-            };
-
-            return {
-                open: function() {
-                    var url = jQuery.atmosphere.attachHeaders(jQuery.atmosphere.request);
-                    if (jQuery.atmosphere.request.method == 'POST') {
-                        if (jQuery.atmosphere.request.data != '') {
-                            url += "&X-Atmosphere-Post-Body=" + jQuery.atmosphere.request.data;
-                        }
-                    }
-                    xdr.open(jQuery.atmosphere.request.method, rewriteURL(url));
-                    xdr.send();
-                },
-                close: function() {
-                    xdr.abort();
-                    jQuery.atmosphere.ieCallback(xdr.responseText, "closed", 200, transport);
->>>>>>> d1ef6e15
-                }
-
-<<<<<<< HEAD
+                _response.transport = transport;
+                _response.status = errorCode;
+                _response.responseBody = messageBody;
+                _response.state = state;
+
+                _invokeCallback();
+            }
+
+            /**
+             * Invoke request callbacks.
+             * 
+             * @private
+             */
+            function _invokeCallback() {
                 var call = function (index, func) {
-                    func(rsp);
+                    func(_response);
                 };
-=======
-        executeWebSocket : function() {
-            var request = jQuery.atmosphere.request;
-            var webSocketSupported = false;
-            var url = jQuery.atmosphere.attachHeaders(jQuery.atmosphere.request);
-            var callback = jQuery.atmosphere.request.callback;
->>>>>>> d1ef6e15
 
                 // Invoke global callbacks
                 jQuery.atmosphere.log(_request.logLevel, ["Invoking " + jQuery.atmosphere.callbacks.length + " global callbacks"]);
@@ -1163,43 +1079,32 @@
                 // Invoke request callback
                 if (typeof(_request.callback) == 'function') {
                     jQuery.atmosphere.log(_request.logLevel, ["Invoking request callbacks"]);
-                    _request.callback(rsp);
-                }
-            }
-
+                    _request.callback(_response);
+                }
+            }
+
+            /**
+             * Close request.
+             * 
+             * @private
+             */
             function _close() {
                 _abordingConnection = true;
                 if (_ieStream != null) {
                     _ieStream.close();
                     _ieStream = null;
-                }
-
+                    _abordingConnection = false;
+                }
                 if (_activeRequest != null) {
                     _activeRequest.abort();
                     _activeRequest = null;
-                }
-
-<<<<<<< HEAD
+                    _abordingConnection = false;
+                }
                 if (_websocket != null) {
+                    _closingWebSocket = true;
                     _websocket.close();
                     _websocket = null;
-=======
-            websocket.onopen = function(message) {
-                jQuery.atmosphere.subscribed = true;
-                jQuery.atmosphere.debug("Websocket successfully opened");
-                webSocketSupported = true;
-                jQuery.atmosphere.response.state = 'opening';
-                jQuery.atmosphere.invokeCallback(jQuery.atmosphere.response);
-
-                if (jQuery.atmosphere.request.method == 'POST') {
-                    data = jQuery.atmosphere.request.data;
-                    jQuery.atmosphere.response.state = 'messageReceived';
-                    websocket.send(data);
->>>>>>> d1ef6e15
-                }
-                _abordingConnection = false;
-
-                _init();
+                }
             }
 
             this.subscribe = function(options) {
@@ -1218,79 +1123,15 @@
                 _close();
             };
 
-<<<<<<< HEAD
             this.getUrl = function() {
                 return _request.url;
-=======
-            websocket.onclose = function(message) {
-                var reason = message.reason
-                if (reason === "") {
-                    switch (message.code) {
-                        case 1000:
-                            reason = "Normal closure; the connection successfully completed whatever purpose for which " +
-                                "it was created.";
-                            break;
-                        case 1001:
-                            reason = "The endpoint is going away, either because of a server failure or because the " +
-                                "browser is navigating away from the page that opened the connection."
-                            break;
-                        case 1002:
-                            reason = "The endpoint is terminating the connection due to a protocol error."
-                            break;
-                        case 1003:
-                            reason = "The connection is being terminated because the endpoint received data of a type it " +
-                                "cannot accept (for example, a text-only endpoint received binary data)."
-                            break;
-                        case 1004:
-                            reason = "The endpoint is terminating the connection because a data frame was received that " +
-                                "is too large."
-                            break;
-                        case 1005:
-                            reason = "Unknown: no status code was provided even though one was expected."
-                            break;
-                        case 1006:
-                            reason = "Connection was closed abnormally (that is, with no close frame being sent)."
-                            break;
-                    }
-                }
-
-                jQuery.atmosphere.log(logLevel, ["Websocket closed, reason: " + reason]);
-                jQuery.atmosphere.log(logLevel, ["Websocket closed, wasClean: " + message.wasClean]);
-
-                jQuery.atmosphere.response.state = 'closed';
-                jQuery.atmosphere.response.responseBody = "";
-                jQuery.atmosphere.response.status = 200;
-                jQuery.atmosphere.invokeCallback(jQuery.atmosphere.response);
-
-                if (!webSocketSupported) {
-                    var data = jQuery.atmosphere.request.data;
-                    jQuery.atmosphere.log(logLevel, ["Websocket failed. Downgrading to Comet and resending " + data]);
-                    // Websocket is not supported, reconnect using the fallback transport.
-                    request.transport = request.fallbackTransport;
-                    request.method = request.fallbackMethod;
-                    request.data = data;
-                    jQuery.atmosphere.response.transport = request.fallbackTransport;
-
-                    jQuery.atmosphere.request = request;
-                    jQuery.atmosphere.executeRequest();
-                } else if (jQuery.atmosphere.subscribed && jQuery.atmosphere.response.transport == 'websocket') {
-
-                    if (request.requestCount++ < request.maxRequest) {
-                        jQuery.atmosphere.request.requestCount = request.requestCount;
-                        jQuery.atmosphere.request.maxRequest = request.maxRequest;
-                        jQuery.atmosphere.request.method = request.method;
-
-                        jQuery.atmosphere.request.url = jQuery.atmosphere.attachHeaders(request);
-
-                        jQuery.atmosphere.response.responseBody = "";
-                        jQuery.atmosphere.executeWebSocket();
-                    } else {
-                        jQuery.atmosphere.log(logLevel, ["Websocket reconnect maximum try reached "
-                            + request.requestCount]);
-                    }
-                }
->>>>>>> d1ef6e15
             };
+
+            this.push = function(message) {
+                _push(message);
+            }
+
+            this.response = _response;
         },
 
         subscribe: function(url, callback, request) {
@@ -1301,6 +1142,7 @@
 
             var rq = new jQuery.atmosphere.AtmosphereRequest(request);
             jQuery.atmosphere.requests[jQuery.atmosphere.requests.length] = rq;
+            return rq;
         },
 
         addCallback: function(func) {
@@ -1312,68 +1154,7 @@
         removeCallback: function(func) {
             var index = jQuery.inArray(func, jQuery.atmosphere.callbacks);
             if (index != -1) {
-<<<<<<< HEAD
                 jQuery.atmosphere.callbacks.splice(index, 1);
-=======
-                jQuery.atmosphere.callbacks.splice(index);
-            }
-        }
-        ,
-
-        invokeCallback: function(response) {
-            var call = function (index, func) {
-                func(response);
-            };
-
-            // Invoke global callbacks
-            jQuery.atmosphere.log(logLevel, ["Invoking " + jQuery.atmosphere.callbacks.length + " callbacks"]);
-            if (jQuery.atmosphere.callbacks.length > 0) {
-                jQuery.each(jQuery.atmosphere.callbacks, call);
-            }
-            // Invoke request callback
-            if (typeof(jQuery.atmosphere.request.callback) == 'function') {
-                jQuery.atmosphere.request.callback(response);
-            }
-        }
-        ,
-
-        publish: function(url, callback, request) {
-            jQuery.atmosphere.request = jQuery.extend({
-                connected: false,
-                timeout: 60000,
-                method: 'POST',
-                contentType : '',
-                headers: {},
-                cache: true,
-                async: true,
-                ifModified: false,
-                callback: null,
-                dataType: '',
-                url : url,
-                data : '',
-                suspend : false,
-                maxRequest : 60,
-                logLevel : 'info',
-                requestCount : 0,
-                transport: 'polling',
-                webSocketImpl: null,
-                webSocketUrl: null,
-                webSocketPathDelimiter: "@@",
-                enableXDR : false,
-                rewriteURL : false,
-                attachHeadersAsQueryString : false,
-                executeCallbackBeforeReconnect : true,
-                readyState : 0
-
-            }, request);
-
-            if (callback != null) {
-                jQuery.atmosphere.addCallback(callback);
-            }
-
-            if (jQuery.atmosphere.uuid == 0) {
-                jQuery.atmosphere.uuid = jQuery.atmosphere.guid();
->>>>>>> d1ef6e15
             }
         },
 
@@ -1426,12 +1207,8 @@
         // From jQuery-Stream
         prepareURL: function(url) {
             // Attaches a time stamp to prevent caching
-<<<<<<< HEAD
             var ts = jQuery.now();
             var ret = url.replace(/([?&])_=[^&]*/, "$1_=" + ts);
-=======
-            var ts = jQuery.now(), ret = url.replace(/([?&])_=[^&]*/, "$1_=" + ts);
->>>>>>> d1ef6e15
 
             return ret + (ret === url ? (/\?/.test(url) ? "&" : "?") + "_=" + ts : "");
         },
@@ -1535,7 +1312,7 @@
             var formattedUri = protocol + '//' + host + path;
             var div = '?';
             for (var key in parameters) {
-            	formattedUri += div + key + '=' + encodeURIComponent(parameters[key]);
+                formattedUri += div + key + '=' + encodeURIComponent(parameters[key]);
                 div = '&';
             }
             return formattedUri;
@@ -1554,7 +1331,6 @@
             jQuery.atmosphere.log('warn', arguments);
         },
 
-<<<<<<< HEAD
         info :function() {
             jQuery.atmosphere.log('info', arguments);
         },
@@ -1563,8 +1339,6 @@
             jQuery.atmosphere.log('debug', arguments);
         }
     };
-}();
-=======
 }();
 
 /*
@@ -1655,5 +1429,4 @@
         return str("", {"": value});
     };
 
-}(jQuery));
->>>>>>> d1ef6e15
+}(jQuery));